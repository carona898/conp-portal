--- conflicted
+++ resolved
@@ -22,13 +22,6 @@
 The application will be live on `http://127.0.0.1:5000/`
     
 
-<<<<<<< HEAD
-### Get the dataset repository
-
-       git clone git@github.com:CONP-PCNO/conp-dataset data
-
-The search will be executed on this `data` repository 
-=======
 ### Localhost Database
 
 Create a localhost Postgres database named `conp` with owner `postgres`
@@ -47,7 +40,13 @@
 Create tables with
 
     flask db upgrade
->>>>>>> cf44f694
+
+### Get the dataset repository
+
+       git clone git@github.com:CONP-PCNO/conp-dataset data
+
+The search will be executed on this `data` repository 
+
 
 ### AWS Cloud9 (Experimental)
 
@@ -55,10 +54,9 @@
 
 To run the application on a Cloud9 instance:
 
-```python
+```bash
     flask run --host=0.0.0.0 --port=8080
 ```
-
 
 ### Deployment
     
