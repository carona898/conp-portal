# -*- coding: utf-8 -*-
"""
This is the initial module that contains the pytest configuration fixtures
"""
import pytest
import os
from app import create_app
from app import db as _db
<<<<<<< HEAD
from app.models import RoleMixin
=======
from app.models import Dataset, DatasetStats, Pipeline, User
>>>>>>> 0b3b518a
from sqlalchemy import event
from sqlalchemy.orm import sessionmaker
from config import TestingConfig
from datetime import datetime, timedelta

from flask_login import current_user, login_user, logout_user


@pytest.fixture(scope='session')
def app(request):
    """
    This is creates the mock app for testing, it uses the
    TestingConfig in Config.py
    """
    app = create_app(config_settings=TestingConfig)

    return app


@pytest.fixture(scope='session')
def db(app, request):
    """
    This is creates the test db
    """
    test_db_file = app.config['SQLALCHEMY_DATABASE_URI'].split(":///")[1]

    if os.path.exists(test_db_file):
        os.unlink(test_db_file)

    def teardown():
        _db.drop_all()
        os.unlink(test_db_file)

    _db.app = app
    _db.create_all()

    request.addfinalizer(teardown)
    return _db


@pytest.fixture(scope='function')
def session(db, request):
    """
    This creates a mock session
    """
    connection = db.engine.connect()
    transaction = connection.begin()

    options = dict(bind=connection)
    session = db.create_scoped_session(options=options)

    db.session = session

    def teardown():
        session.close()
        transaction.rollback()
        connection.close()

    request.addfinalizer(teardown)
    return session


@pytest.fixture(scope='function')
def test_client(app):
    return app.test_client()


@pytest.fixture()
def runner(app):
    return app.test_cli_runner()


@pytest.fixture(scope='module')
def new_dataset():
    """
    Creastes a new mock dataset to test
    """
    dataset = Dataset(
                      dataset_id="8de99b0e-5f94-11e9-9e05-52545e9add8e",
                      annex_uuid="4fd032a1-220a-404e-95ac-ccaa3f7efcb7",
                      description="Human Brain phantom scans, Multiple MRI"
                                  " scans of a single human phantom over 11"
                                  " years, T1 weighted images and others on"
                                  " 13 scanner in 6 sites accross North America."
                                  " The data are available in minc format",
                      owner_id=1,
                      download_path="multicenter-phantom",
                      raw_data_url="https://phantom-dev.loris.ca",
                      name="Multicenter Single Subject Human MRI Phantom",
                      modality="Imaging",
                      version="1.0",
                      format="minc",
                      category="Phantom",
                      is_private=False,

                  )
    return dataset

@pytest.fixture(scope='module')
def new_dataset_stats():
    """
    Creastes a new mock DatasetStats to test
    """
    dataset_stats = DatasetStats(
                      dataset_id="8de99b0e-5f94-11e9-9e05-52545e9add8e",
                      size=40,
                      files=2712,
                      sources=1,
                      num_subjects=1,
                      num_downloads=0,
                      num_likes=0,
                      num_views=0,
                     
                  )
    return dataset_stats

@pytest.fixture(scope='module')
def new_pipeline():
    """
    Creastes a new mock dataset to test
    """
    pipeline = Pipeline(
                    id = 1,
                    pipeline_id = 12,
                    owner_id = 1,
                    name = 'Freesurfer',
                    version = '1.9',
                    is_private = False,
                    date_created = datetime.now(),
                    date_updated = datetime.now()
                  )
    return pipeline

@pytest.fixture(scope='module')
def new_user():
    """
    Creates a new mock user for us to test things
    """
    user = User(
                oauth_id="0000-0000-0000-0000",
                username="testuser",
                email="example@mailinator.com",
                affiliation="CONP",
                expiration=datetime.utcnow() + timedelta(days=30)
            )
    user.set_password("ThisPassword")
    return user
    <|MERGE_RESOLUTION|>--- conflicted
+++ resolved
@@ -6,11 +6,7 @@
 import os
 from app import create_app
 from app import db as _db
-<<<<<<< HEAD
-from app.models import RoleMixin
-=======
 from app.models import Dataset, DatasetStats, Pipeline, User
->>>>>>> 0b3b518a
 from sqlalchemy import event
 from sqlalchemy.orm import sessionmaker
 from config import TestingConfig
@@ -123,7 +119,7 @@
                       num_downloads=0,
                       num_likes=0,
                       num_views=0,
-                     
+
                   )
     return dataset_stats
 
@@ -145,17 +141,15 @@
     return pipeline
 
 @pytest.fixture(scope='module')
-def new_user():
+def new_user(app):
     """
     Creates a new mock user for us to test things
     """
     user = User(
-                oauth_id="0000-0000-0000-0000",
-                username="testuser",
                 email="example@mailinator.com",
                 affiliation="CONP",
-                expiration=datetime.utcnow() + timedelta(days=30)
+                full_name="Example User",
+                expiration=datetime.utcnow() + timedelta(days=30),
+                password=app.user_manager.hash_password("ThisPassword")
             )
-    user.set_password("ThisPassword")
-    return user
-    +    return user