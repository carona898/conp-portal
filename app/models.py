--- conflicted
+++ resolved
@@ -382,13 +382,8 @@
     nb_hits = db.Column(db.Integer)
     nb_pages_per_search = db.Column(db.Integer)
     nb_visits = db.Column(db.Integer)
-<<<<<<< HEAD
-    segment = db.Column(db.String)
-    sum_time_spent = db.Column(db.Integer)
-
-    def __repr__(self):
-        return '<MatomoDailyGetSiteSearchKeywords {}>'.format(self.id)
-=======
     segment = db.Column(db.Text)
     sum_time_spent = db.Column(db.Integer)
->>>>>>> 08ddc865
+
+    def __repr__(self):
+        return '<MatomoDailyGetSiteSearchKeywords {}>'.format(self.id)