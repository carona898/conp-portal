<<<<<<< HEAD
# -*- coding: utf-8 -*-
"""Configuration Module

Module that contains the Data Models

"""
from app import db, login
=======
from app import db, login_manager
>>>>>>> 8b66ce1f
from flask_login import UserMixin
from werkzeug.security import generate_password_hash, check_password_hash
from datetime import datetime
from pytz import timezone

eastern = timezone('US/Eastern')

<<<<<<< HEAD

@login.user_loader
=======
@login_manager.user_loader
>>>>>>> 8b66ce1f
def load_user(id):
    """
        Ensures that the loaded user in templates is
        a user class and not a context class

        Args:
            id: the id of the user from current_user

        Returns:
            the user class for the id
    """
    return User.query.get(int(id))


class User(UserMixin, db.Model):
    """
        Provides User Model
    """
    __tablename__ = 'users'

    id = db.Column(db.Integer, primary_key=True)
    uid = db.Column(db.Integer, index=True, unique=True)
    oauth_id = db.Column(db.String(256), index=True)
    username = db.Column(db.String(64), index=True, unique=True)
    email = db.Column(db.String(128), unique=True)
    password_hash = db.Column(db.String(128))
    is_whitelisted = db.Column(db.Boolean, default=False, nullable=False)
    is_pi = db.Column(db.Boolean, default=False, nullable=False)
    is_account_expired = db.Column(db.Boolean, default=False, nullable=False)
    affiliation = db.Column(db.String(128))
    expiration = db.Column(db.DateTime, nullable=False)
    date_created = db.Column(db.DateTime, nullable=False, default=datetime.now(tz=eastern))
    date_updated = db.Column(db.DateTime, nullable=False, default=datetime.now(tz=eastern))

    def set_password(self, password):
        """
            utility function to hashes and sets the password

            Args:
                password: the plain text password
        """
        self.password_hash = generate_password_hash(password)

    def check_password(self, password):
        """
            utility function that checks the hashed password

            Args:
                password: plain text to check hashed password against

            Returns:
                boolean as to whether the two strings match
        """
        return check_password_hash(self.password_hash, password)

    def __repr__(self):
        return '<User {}>'.format(self.username)


class Dataset(db.Model):
    """
        Provides DataSet Model
    """
    __tablename__ = 'datasets'

    id = db.Column(db.Integer, primary_key=True)
    dataset_id = db.Column(db.String(64), index=True, unique=True)
    annex_uuid = db.Column(db.String(64), index=True, unique=True)
    description = db.Column(db.Text, index=True)
    owner_id = db.Column(db.Integer, index=True)
    download_path = db.Column(db.String(64), index=True)
    raw_data_url = db.Column(db.String(128), index=True)
    image = db.Column(db.LargeBinary, default=None)
    name = db.Column(db.String(256), index=True)
    modality = db.Column(db.String(64), index=True)
    version = db.Column(db.String(6), index=True)
    format = db.Column(db.String(64), index=True)
    category = db.Column(db.String(64), index=True)
    date_created = db.Column(db.DateTime, default=datetime.now())
    date_updated = db.Column(db.DateTime, default=datetime.now())
    is_private = db.Column(db.Boolean, index=True)

    def __repr__(self):
        return '<Dataset {}>'.format(self.name)


class DatasetStats(db.Model):
    """
        Provides DatasetStats model for keeping stats on downloads and views
    """
    __tablename__ = 'dataset_stats'

    id = db.Column(db.Integer, primary_key=True)
    dataset_id = db.Column(db.String(64), index=True, unique=True)
    size = db.Column(db.Integer, index=True)
    files = db.Column(db.Integer, index=True)
    sources = db.Column(db.Integer, index=True)
    num_subjects = db.Column(db.Integer, index=True)
    num_downloads = db.Column(db.Integer, index=True)
    num_likes = db.Column(db.Integer, index=True)
    num_views = db.Column(db.Integer, index=True)
    date_updated = db.Column(db.DateTime, default=datetime.now())


class Pipeline(db.Model):
    """
        Provides Pipeline Model for describing metadata for an execution pipeline
    """
    __tablename__ = 'pipelines'

    id = db.Column(db.Integer, primary_key=True)
    pipeline_id = db.Column(db.Integer, index=True, unique=True)
    owner_id = db.Column(db.Integer, index=True)
    name = db.Column(db.String(256), index=True)
    version = db.Column(db.String(128), index=True)
    is_private = db.Column(db.Boolean, index=True)
    date_created = db.Column(db.DateTime, nullable=False, default=datetime.now(tz=eastern))
    date_updated = db.Column(db.DateTime, nullable=False, default=datetime.now(tz=eastern))

    def __repr__(self):
        return '<Pipeline {}>'.format(self.name)<|MERGE_RESOLUTION|>--- conflicted
+++ resolved
@@ -1,14 +1,10 @@
-<<<<<<< HEAD
 # -*- coding: utf-8 -*-
 """Configuration Module
 
 Module that contains the Data Models
 
 """
-from app import db, login
-=======
 from app import db, login_manager
->>>>>>> 8b66ce1f
 from flask_login import UserMixin
 from werkzeug.security import generate_password_hash, check_password_hash
 from datetime import datetime
@@ -16,12 +12,7 @@
 
 eastern = timezone('US/Eastern')
 
-<<<<<<< HEAD
-
-@login.user_loader
-=======
 @login_manager.user_loader
->>>>>>> 8b66ce1f
 def load_user(id):
     """
         Ensures that the loaded user in templates is
