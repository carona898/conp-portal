# -*- coding: utf-8 -*-
import os
import sys
import inspect
from flask import Flask
from flask_user import UserManager, UserMixin
from flask_sqlalchemy import SQLAlchemy
from flask_migrate import Migrate
from flask_wtf.csrf import CSRFProtect
from flask_mail import Mail
from flask_bootstrap import Bootstrap
from config import DevelopmentConfig, ProductionConfig
from app.threads import UpdatePipelineData

db = SQLAlchemy()
config = DevelopmentConfig()
migrate = Migrate()
csrf_protect = CSRFProtect()
mail = Mail()
bootstrap = Bootstrap()

def create_app(config_settings=DevelopmentConfig):

    app = Flask(__name__)
    app.config.from_object(config_settings)

    db.init_app(app)
    migrate.init_app(app, db)
    csrf_protect.init_app(app)
    mail.init_app(app)
    bootstrap.init_app(app)

    from app.main import main_bp  # noqa: E402
    app.register_blueprint(main_bp)

    from app.admin import admin_bp  # noqa: E402
    app.register_blueprint(admin_bp)

    from app.auth import auth_bp  # noqa: E402
    app.register_blueprint(auth_bp)

    from app.search import search_bp  # noqa: E402
    app.register_blueprint(search_bp)

    from app.forums import forums_bp  # noqa: E402
    app.register_blueprint(forums_bp)

    from app.profile import profile_bp  # noqa: E402
    app.register_blueprint(profile_bp)

    from app.pipelines import pipelines_bp  # noqa: E402
    app.register_blueprint(pipelines_bp)

<<<<<<< HEAD
    from app.oauth.orcid_blueprint import orcid_blueprint
    app.register_blueprint(orcid_blueprint, url_prefix="/login")

    from app.models import User
    from app.auth.forms import CustomUserManager
    user_manager = CustomUserManager(app, db, User)

    @app.context_processor
    def context_processor():
        return dict(user_manager=user_manager)

    # Initialize Email and Logging
    init_email_and_logs_error_handler(app)

    return app

### Function to initialize the email and logs
def init_email_and_logs_error_handler(app):
    if app.debug and not app.testing: return

    import logging
    from logging.handlers import SMTPHandler

    if app.config['MAIL_SERVER']:
        auth = None

    if app.config['MAIL_USERNAME'] or app.config['MAIL_PASSWORD']:
        auth = (app.config['MAIL_USERNAME'], app.config['MAIL_PASSWORD'])

        secure = None
        if app.config['MAIL_USE_TLS']:
            secure = 90

        mail_handler = SMTPHandler(mailhost=(app.config['MAIL_SERVER'], app.config['MAIL_PORT']),
                                   fromaddr='no-reply@' + app.config['MAIL_SERVER'],
                                   toaddrs=app.config['ADMINS'], subject='Microblog Failure',
                                   credentials=auth, secure=secure)
        mail_handler.setLevel(logging.ERROR)
        app.logger.addHandler(mail_handler)

        if app.config['LOG_TO_STDOUT']:
            stream_handler = logging.StreamHandler()
            stream_handler.setLevel(logging.INFO)
            app.logger.addHandler(stream_handler)
        else:
            if not os.path.exists('logs'):
                os.mkdir('logs')
            file_handler = RotatingFileHandler('logs/portal.log',
                                               maxBytes=10240, backupCount=10)
            file_handler.setFormatter(logging.Formatter(
                                      '%(asctime)s %(levelname)s: %(message)s '
                                     '[in %(pathname)s:%(lineno)d]'))
            file_handler.setLevel(logging.INFO)
            app.logger.addHandler(file_handler)

        app.logger.setLevel(logging.INFO)
=======
    from app.styleguide import styleguide_bp
    app.register_blueprint(styleguide_bp)

    migrate.init_app(app, db)

    login_manager.init_app(app)
    login_manager.login_view = 'auth.login'

    # start updating data on startup
    thr = UpdatePipelineData(path=os.path.join(os.path.expanduser('~'), ".cache", "boutiques"))
    thr.start()
    thr.join()

    return app
>>>>>>> 1685a833
<|MERGE_RESOLUTION|>--- conflicted
+++ resolved
@@ -51,9 +51,11 @@
     from app.pipelines import pipelines_bp  # noqa: E402
     app.register_blueprint(pipelines_bp)
 
-<<<<<<< HEAD
     from app.oauth.orcid_blueprint import orcid_blueprint
     app.register_blueprint(orcid_blueprint, url_prefix="/login")
+
+    from app.styleguide import styleguide_bp
+    app.register_blueprint(styleguide_bp)
 
     from app.models import User
     from app.auth.forms import CustomUserManager
@@ -107,20 +109,4 @@
             file_handler.setLevel(logging.INFO)
             app.logger.addHandler(file_handler)
 
-        app.logger.setLevel(logging.INFO)
-=======
-    from app.styleguide import styleguide_bp
-    app.register_blueprint(styleguide_bp)
-
-    migrate.init_app(app, db)
-
-    login_manager.init_app(app)
-    login_manager.login_view = 'auth.login'
-
-    # start updating data on startup
-    thr = UpdatePipelineData(path=os.path.join(os.path.expanduser('~'), ".cache", "boutiques"))
-    thr.start()
-    thr.join()
-
-    return app
->>>>>>> 1685a833
+        app.logger.setLevel(logging.INFO)