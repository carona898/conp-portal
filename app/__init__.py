# -*- coding: utf-8 -*-
import os
import sys
import inspect
from flask import Flask
from flask_login import LoginManager
from flask_sqlalchemy import SQLAlchemy
from flask_migrate import Migrate
from config import Config
from app.threads import UpdatePipelineData

db = SQLAlchemy()
login_manager = LoginManager()
config = Config()
migrate = Migrate()


def create_app(config_settings=Config):

    app = Flask(__name__)
    app.config.from_object(Config)

    db.init_app(app)

    from app.main import main_bp  # noqa: E402
    app.register_blueprint(main_bp)

    from app.admin import admin_bp  # noqa: E402
    app.register_blueprint(admin_bp)

    from app.auth import auth_bp  # noqa: E402
    app.register_blueprint(auth_bp)

    from app.search import search_bp  # noqa: E402
    app.register_blueprint(search_bp)

    from app.forums import forums_bp  # noqa: E402
    app.register_blueprint(forums_bp)

    from app.profile import profile_bp  # noqa: E402
    app.register_blueprint(profile_bp)

    from app.pipelines import pipelines_bp  # noqa: E402
    app.register_blueprint(pipelines_bp)
<<<<<<< HEAD
  
    migrate.init_app(app, db)
=======

    migrate = Migrate(app, db)
>>>>>>> 8e1e67a3

    login_manager.init_app(app)
    login_manager.login_view = 'auth.login'

    # start updating data on startup
    thr = UpdatePipelineData(path=os.path.join(os.path.expanduser('~'), ".cache", "boutiques"))
    thr.start()
    thr.join()

    return app<|MERGE_RESOLUTION|>--- conflicted
+++ resolved
@@ -42,13 +42,8 @@
 
     from app.pipelines import pipelines_bp  # noqa: E402
     app.register_blueprint(pipelines_bp)
-<<<<<<< HEAD
   
     migrate.init_app(app, db)
-=======
-
-    migrate = Migrate(app, db)
->>>>>>> 8e1e67a3
 
     login_manager.init_app(app)
     login_manager.login_view = 'auth.login'
