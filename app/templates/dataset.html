--- conflicted
+++ resolved
@@ -32,7 +32,6 @@
   {% endif %} {% if data.title is defined and data.title is not none %}
   <h5><strong> {{ data.title }} </strong></h5>
   {% endif %} {% if data.creators is defined and data.creators is not none %}
-<<<<<<< HEAD
   <div class="py-2">
     <strong>Creators: </strong> {{ data.creators|join(',') }}
   </div>
@@ -43,12 +42,6 @@
   </div>
   {% endif %} {% if metadata.contact is defined and metadata.contact is not none
   %}
-=======
-  <div class="py-2"><strong>Creators: </strong> {{ data.creators|join(',') }}</div>
-  {% endif %} {% if data.principalInvestigators is defined and data.principalInvestigators is not none %}
-  <div class="py-1"><strong>Principal Investigator: </strong>{{ data.principalInvestigators }}</div>
-  {% endif %} {% if metadata.contact is defined and metadata.contact is not none %}
->>>>>>> cd458047
   <div class="py-1"><strong>Contact: </strong> {{ metadata.contact }}</div>
   {% endif %} {% if metadata.licenses is defined and metadata.licenses is not none %}
   <div class="py-1"><strong>Licenses: </strong> {{ metadata.licenses|join(',') }}</div>
@@ -255,7 +248,6 @@
   </div>
   {% if data.authorizations in ["private","registered","controlled"] %}
   <div class="alert alert-info" role="alert">
-<<<<<<< HEAD
     <div style="font-size: 16px"><strong>Note:</strong> An account is required to access this dataset.
     Please contact the 
     {% if metadata.registrationPage is defined and metadata.registrationPage is not none %}
@@ -269,10 +261,6 @@
     {% endif %}
     to request an account before proceeding with a DataLad download.
     </div>
-=======
-    <strong>Note: </strong>an account is required to access this dataset. Please follow the Source URL and request an
-    account on the source page.
->>>>>>> cd458047
   </div>
   {% endif %}
   <p>
@@ -381,11 +369,7 @@
         var file = window.URL.createObjectURL(blob, { type: 'application/json' });
         let link = document.createElement('a');
         link.href = file;
-<<<<<<< HEAD
         link.download = `${element.title.toLowerCase().normalize("NFD").replace(/[\u0300-\u036f]/g, "").replace(/[^a-zA-Z0-9]/g, "_")}.dats.json`;
-=======
-        link.download = `${element.title.toLowerCase().replace(' ', '_')}.dats.json`;
->>>>>>> cd458047
         link.click();
 
         // For Firefox it is necessary to delay revoking the ObjectURL.
@@ -394,16 +378,10 @@
         }, 250);
       })
       .catch(function (error) {
-<<<<<<< HEAD
         const message = "Something went wrong when trying to download the metadata: " + error
         // document.getElementById("dats-download-alert").innerHTML = message;
         // document.getElementById("dats-download-alert").hidden = false;
         console.error(message);
-=======
-        const message = 'Something went wrong when trying to download the metadata: ' + error;
-        document.getElementById('dats-download-alert').innerHTML = message;
-        document.getElementById('dats-download-alert').hidden = false;
->>>>>>> cd458047
       });
   };
 </script>
