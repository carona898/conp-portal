<<<<<<< HEAD
from app import app
from flask import render_template, request
=======
from flask import render_template, flash, session, redirect, url_for
from flask_login import current_user, login_user, logout_user, login_required

from app import app, db
from app.models import User
from app.oauth import OAuthSignIn
>>>>>>> aa4fec17
from app.forms import SignInForm
from app.forms import SignUpForm
import json

@app.route('/')
@app.route('/public')
def public():
    return render_template('public.html', title='Home')

@app.route('/login', methods=['GET', 'POST'])
def login():
    if current_user.is_authenticated:
        return redirect(url_for('logged_in'))
    return render_template('login.html', title='Log In')

@app.route('/success')
@login_required
def logged_in():
    # Protected user content can be handled here
    return """
        <html>
            <h3>Congrats, you've logged in successfully!</h3>
        </html>
        """

@app.route('/logout')
def logout():
    logout_user()
    return redirect(url_for('index'))

# This is the first step in the login process: the 'login with X' buttons
# should direct users here with the provider name filled in
@app.route('/authorize/<provider>')
def oauth_authorize(provider):
    if not current_user.is_anonymous:
        return redirect(url_for('index'))
    oauth = OAuthSignIn.get_provider(provider)
    return oauth.authorize()

# This is step two. The OAuth provider then sends its reply to this route
@app.route('/callback/<provider>')
def oauth_callback(provider):
    if not current_user.is_anonymous:
        return redirect(url_for('index'))

    oauth = OAuthSignIn.get_provider(provider)
    # This is step three. The code from the provider's reply is sent back to
    # the provider and the provider returns an authentication token
    access_token, oauth_id = oauth.callback()

    if access_token is None or oauth_id is None:
        flash('Authentication failed. Please contact an admin if '
                'this problem is persistent')
        return redirect(url_for('login'))

    user = User.query.filter_by(oauth_id=oauth_id).first()

    if not user:
        # Adds any new users directly to the database. And currently only stores
        # their ORCID ID. Probably want to change this...
        user = User(oauth_id=oauth_id)
        db.session.add(user)
        try:
            db.session.commit()
        except:
            flash("Creating new user account failed")
            redirect(url_for("index"))

    login_user(user, remember=True)
    session['active_token'] = access_token

    return redirect(url_for('logged_in'))

@app.route('/index')
def index():
    user = {'username' : 'JB'}
    return render_template('index.html', title='Home', user=user)

@app.route('/search')
def search():
    signin = SignInForm()
    signup = SignUpForm()
    return render_template('search.html', title='Search', signin=signin, signup=signup)


@app.route('/dataset-search', methods=['GET'])
def dataset_search():
    if request.method == 'GET':

       json_dummy_response = {
  "authorized": True,
  "total": 50,
  "sortKeys": [
    {
      "key": "title",
      "label": "Title"
    },
    {
      "key": "downloads",
      "label": "Downloads"
    },
    {
      "key": "views",
      "label": "Views"
    },
    {
      "key": "likes",
      "label": "Likes"
    },
    {
      "key": "dateAdded",
      "label": "Date Added"
    },
    {
      "key": "dateUpdated",
      "label": "Date Updated"
    },
    {
      "key": "size",
      "label": "Size"
    },
    {
      "key": "files",
      "label": "Files"
    },
    {
      "key": "subjects",
      "label": "Subjects"
    },
    {
      "key": "format",
      "label": "Format"
    },
    {
      "key": "modalities",
      "label": "Modalities"
    },
    {
      "key": "sources",
      "label": "Sources"
    }
  ],
  "elements": [
    {
      "id": "0",
      "title": "Super cool data number 1",
      "isPublic": True,
      "thumbnailURL": "/static/img/placeholder.png",
      "downloads": 42,
      "views": 24,
      "likes": 12,
      "dateAdded": "10/12/2018",
      "dateUpdated": "10/13/2018",
      "size": "800mb",
      "files": 44,
      "subjects": 30,
      "format": "BIDS",
      "modalities": "fMRI",
      "sources": 3
    },
    {
      "id": "2",
      "title": "Super cool data number 2",
      "isPublic": False,
      "thumbnailURL": "/static/img/placeholder.png",
      "downloads": 42,
      "views": 24,
      "likes": 12,
      "dateAdded": "10/12/2018",
      "dateUpdated": "10/13/2018",
      "size": "800mb",
      "files": 44,
      "subjects": 30,
      "format": "BIDS",
      "modalities": "fMRI",
      "sources": 3
    }
    ]
    }

    return json.dumps(json_dummy_response)
<|MERGE_RESOLUTION|>--- conflicted
+++ resolved
@@ -1,17 +1,14 @@
-<<<<<<< HEAD
-from app import app
-from flask import render_template, request
-=======
-from flask import render_template, flash, session, redirect, url_for
-from flask_login import current_user, login_user, logout_user, login_required
+import json
 
 from app import app, db
 from app.models import User
 from app.oauth import OAuthSignIn
->>>>>>> aa4fec17
 from app.forms import SignInForm
 from app.forms import SignUpForm
-import json
+
+from flask import render_template, request, flash, session, redirect, url_for
+from flask_login import current_user, login_user, logout_user, login_required
+
 
 @app.route('/')
 @app.route('/public')
