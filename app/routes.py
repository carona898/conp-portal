--- conflicted
+++ resolved
@@ -140,16 +140,9 @@
 
 @app.route('/search')
 def search():
-<<<<<<< HEAD
-    return render_template('search.html', title='Search', signin=signin, signup=signup)
-=======
     return render_template('search.html', title='Search')
->>>>>>> a94dfce5
-
-@app.route('/search_dataset', methods=['GET'])
-def search_dataset():
-    if request.method == 'GET':
-        return 'GET REQUEST'
+
+
 @app.route('/admin')
 def admin():
     return render_template('admin.html', title='Admin')
