import json

<<<<<<< HEAD
from app import app
from flask import render_template, request
from app.forms import SignInForm
from app.forms import SignUpForm

=======
from app import app, db
from app.models import User
from app.oauth import OAuthSignIn
from app.forms import SignInForm
from app.forms import SignUpForm

from flask import render_template, request, flash, session, redirect, url_for
from flask_login import current_user, login_user, logout_user, login_required

>>>>>>> f2fec418

@app.route('/')
@app.route('/public')
def public():
    return render_template('public.html', title='Home')

@app.route('/login', methods=['GET', 'POST'])
def login():
    if current_user.is_authenticated:
        return redirect(url_for('logged_in'))
    return render_template('login.html', title='Log In')

@app.route('/success')
@login_required
def logged_in():
    # Protected user content can be handled here
    return """
        <html>
            <h3>Congrats, you've logged in successfully!</h3>
        </html>
        """

@app.route('/logout')
def logout():
    logout_user()
    return redirect(url_for('index'))

# This is the first step in the login process: the 'login with X' buttons
# should direct users here with the provider name filled in
@app.route('/authorize/<provider>')
def oauth_authorize(provider):
    if not current_user.is_anonymous:
        return redirect(url_for('index'))
    oauth = OAuthSignIn.get_provider(provider)
    return oauth.authorize()

# This is step two. The OAuth provider then sends its reply to this route
@app.route('/callback/<provider>')
def oauth_callback(provider):
    if not current_user.is_anonymous:
        return redirect(url_for('index'))

    oauth = OAuthSignIn.get_provider(provider)
    # This is step three. The code from the provider's reply is sent back to
    # the provider and the provider returns an authentication token
    access_token, oauth_id = oauth.callback()

    if access_token is None or oauth_id is None:
        flash('Authentication failed. Please contact an admin if '
                'this problem is persistent')
        return redirect(url_for('login'))

    user = User.query.filter_by(oauth_id=oauth_id).first()

<<<<<<< HEAD
    #if request.method == 'POST' and form.validate():
    #    if load_user(form.username.data) is None:
    #        flash('Invalid username')
    #    else:
    #        if check_password_hash(cred.password, form.password.data):
    #            return redirect(url_for('browse'))
    #       else:
    #            flash('Invalid password')
    #return render_template('login.html', title='Login', form=form)
    return render_template('index_visitor.html', title='Log in', signin=signin, signup=signup)
=======
    if not user:
        # Adds any new users directly to the database. And currently only stores
        # their ORCID ID. Probably want to change this...
        user = User(oauth_id=oauth_id)
        db.session.add(user)
        try:
            db.session.commit()
        except:
            flash("Creating new user account failed")
            redirect(url_for("index"))

    login_user(user, remember=True)
    session['active_token'] = access_token
>>>>>>> f2fec418

    return redirect(url_for('logged_in'))

@app.route('/index')
def index():
    user = {'username' : 'JB'}
    return render_template('index.html', title='Home', user=user)

@app.route('/search')
def search():
    return render_template('search.html', title='Search', signin=signin, signup=signup)

<<<<<<< HEAD
@app.route('/search_dataset', methods=['GET'])
def search_dataset():
    if request.method == 'GET':
        return 'GET REQUEST'
=======
@app.route('/admin')
def admin():
    return render_template('admin.html', title='Admin')
>>>>>>> f2fec418

@app.route('/dataset-search', methods=['GET'])
def dataset_search():
    if request.method == 'GET':

       json_dummy_response = {
  "authorized": True,
  "total": 50,
  "sortKeys": [
    {
      "key": "title",
      "label": "Title"
    },
    {
      "key": "downloads",
      "label": "Downloads"
    },
    {
      "key": "views",
      "label": "Views"
    },
    {
      "key": "likes",
      "label": "Likes"
    },
    {
      "key": "dateAdded",
      "label": "Date Added"
    },
    {
      "key": "dateUpdated",
      "label": "Date Updated"
    },
    {
      "key": "size",
      "label": "Size"
    },
    {
      "key": "files",
      "label": "Files"
    },
    {
      "key": "subjects",
      "label": "Subjects"
    },
    {
      "key": "format",
      "label": "Format"
    },
    {
      "key": "modalities",
      "label": "Modalities"
    },
    {
      "key": "sources",
      "label": "Sources"
    }
  ],
  "elements": [
    {
      "id": "0",
      "title": "Super cool data number 1",
      "isPublic": True,
      "thumbnailURL": "/static/img/placeholder.png",
      "downloads": 42,
      "views": 24,
      "likes": 12,
      "dateAdded": "10/12/2018",
      "dateUpdated": "10/13/2018",
      "size": "800mb",
      "files": 44,
      "subjects": 30,
      "format": "BIDS",
      "modalities": "fMRI",
      "sources": 3
    },
    {
      "id": "2",
      "title": "Super cool data number 2",
      "isPublic": False,
      "thumbnailURL": "/static/img/placeholder.png",
      "downloads": 42,
      "views": 24,
      "likes": 12,
      "dateAdded": "10/12/2018",
      "dateUpdated": "10/13/2018",
      "size": "800mb",
      "files": 44,
      "subjects": 30,
      "format": "BIDS",
      "modalities": "fMRI",
      "sources": 3
    }
    ]
    }

    return json.dumps(json_dummy_response)
<|MERGE_RESOLUTION|>--- conflicted
+++ resolved
@@ -1,12 +1,5 @@
 import json
 
-<<<<<<< HEAD
-from app import app
-from flask import render_template, request
-from app.forms import SignInForm
-from app.forms import SignUpForm
-
-=======
 from app import app, db
 from app.models import User
 from app.oauth import OAuthSignIn
@@ -15,8 +8,6 @@
 
 from flask import render_template, request, flash, session, redirect, url_for
 from flask_login import current_user, login_user, logout_user, login_required
-
->>>>>>> f2fec418
 
 @app.route('/')
 @app.route('/public')
@@ -71,18 +62,6 @@
 
     user = User.query.filter_by(oauth_id=oauth_id).first()
 
-<<<<<<< HEAD
-    #if request.method == 'POST' and form.validate():
-    #    if load_user(form.username.data) is None:
-    #        flash('Invalid username')
-    #    else:
-    #        if check_password_hash(cred.password, form.password.data):
-    #            return redirect(url_for('browse'))
-    #       else:
-    #            flash('Invalid password')
-    #return render_template('login.html', title='Login', form=form)
-    return render_template('index_visitor.html', title='Log in', signin=signin, signup=signup)
-=======
     if not user:
         # Adds any new users directly to the database. And currently only stores
         # their ORCID ID. Probably want to change this...
@@ -96,7 +75,6 @@
 
     login_user(user, remember=True)
     session['active_token'] = access_token
->>>>>>> f2fec418
 
     return redirect(url_for('logged_in'))
 
@@ -109,16 +87,14 @@
 def search():
     return render_template('search.html', title='Search', signin=signin, signup=signup)
 
-<<<<<<< HEAD
 @app.route('/search_dataset', methods=['GET'])
 def search_dataset():
     if request.method == 'GET':
         return 'GET REQUEST'
-=======
 @app.route('/admin')
 def admin():
     return render_template('admin.html', title='Admin')
->>>>>>> f2fec418
+
 
 @app.route('/dataset-search', methods=['GET'])
 def dataset_search():
