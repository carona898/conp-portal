from app import app
<<<<<<< HEAD
from flask import render_template, request
from app.forms import SignInForm
from app.forms import SignUpForm
import json
=======
from flask import render_template
from flask import request
from app.forms import SignInForm
from app.forms import SignUpForm
from app.config import DATA_PATH
>>>>>>> 686942c8

@app.route('/')
@app.route('/public')
def public():
    signin = SignInForm()
    signup = SignUpForm()
    return render_template('public.html', title='Home', signin=signin, signup=signup)

@app.route('/login')
def login():

    signin = SignInForm()
    signup = SignUpForm()

    #if request.method == 'POST' and form.validate():
    #    if load_user(form.username.data) is None:
    #        flash('Invalid username')
    #    else:
    #        if check_password_hash(cred.password, form.password.data):
    #            return redirect(url_for('browse'))
    #       else:
    #            flash('Invalid password')
    #return render_template('login.html', title='Login', form=form)
    return render_template('index_visitor.html', title='Log in', signin=signin, signup=signup)


@app.route('/index')
def index():
    user = {'username' : 'JB'}
    return render_template('index.html', title='Home', user=user)

@app.route('/search')
def search():
    return render_template('search.html', title='Search', signin=signin, signup=signup)

<<<<<<< HEAD

@app.route('/dataset-search', methods=['GET'])
def dataset_search():
    if request.method == 'GET':

       json_dummy_response = {
  "authorized": True,
  "total": 50,
  "sortKeys": [
    {
      "key": "title",
      "label": "Title"
    },
    {
      "key": "downloads",
      "label": "Downloads"
    },
    {
      "key": "views",
      "label": "Views"
    },
    {
      "key": "likes",
      "label": "Likes"
    },
    {
      "key": "dateAdded",
      "label": "Date Added"
    },
    {
      "key": "dateUpdated",
      "label": "Date Updated"
    },
    {
      "key": "size",
      "label": "Size"
    },
    {
      "key": "files",
      "label": "Files"
    },
    {
      "key": "subjects",
      "label": "Subjects"
    },
    {
      "key": "format",
      "label": "Format"
    },
    {
      "key": "modalities",
      "label": "Modalities"
    },
    {
      "key": "sources",
      "label": "Sources"
    }
  ],
  "elements": [
    {
      "id": "0",
      "title": "Super cool data number 1",
      "isPublic": True,
      "thumbnailURL": "/static/img/placeholder.png",
      "downloads": 42,
      "views": 24,
      "likes": 12,
      "dateAdded": "10/12/2018",
      "dateUpdated": "10/13/2018",
      "size": "800mb",
      "files": 44,
      "subjects": 30,
      "format": "BIDS",
      "modalities": "fMRI",
      "sources": 3
    },
    {
      "id": "2",
      "title": "Super cool data number 2",
      "isPublic": False,
      "thumbnailURL": "/static/img/placeholder.png",
      "downloads": 42,
      "views": 24,
      "likes": 12,
      "dateAdded": "10/12/2018",
      "dateUpdated": "10/13/2018",
      "size": "800mb",
      "files": 44,
      "subjects": 30,
      "format": "BIDS",
      "modalities": "fMRI",
      "sources": 3
    }
    ]
    }

    return json.dumps(json_dummy_response)
=======
@app.route('/search_dataset', methods=['GET'])
def search_dataset():
    if request.method == 'GET':
        return 'GET REQUEST'
>>>>>>> 686942c8
<|MERGE_RESOLUTION|>--- conflicted
+++ resolved
@@ -1,16 +1,9 @@
+import json
 from app import app
-<<<<<<< HEAD
 from flask import render_template, request
 from app.forms import SignInForm
 from app.forms import SignUpForm
-import json
-=======
-from flask import render_template
-from flask import request
-from app.forms import SignInForm
-from app.forms import SignUpForm
-from app.config import DATA_PATH
->>>>>>> 686942c8
+
 
 @app.route('/')
 @app.route('/public')
@@ -34,7 +27,7 @@
     #       else:
     #            flash('Invalid password')
     #return render_template('login.html', title='Login', form=form)
-    return render_template('index_visitor.html', title='Log in', signin=signin, signup=signup)
+    return render_template('index_visitor.html', title='Log in')
 
 
 @app.route('/index')
@@ -44,9 +37,8 @@
 
 @app.route('/search')
 def search():
-    return render_template('search.html', title='Search', signin=signin, signup=signup)
+    return render_template('search.html', title='Search')
 
-<<<<<<< HEAD
 
 @app.route('/dataset-search', methods=['GET'])
 def dataset_search():
@@ -144,9 +136,3 @@
     }
 
     return json.dumps(json_dummy_response)
-=======
-@app.route('/search_dataset', methods=['GET'])
-def search_dataset():
-    if request.method == 'GET':
-        return 'GET REQUEST'
->>>>>>> 686942c8
