<<<<<<< HEAD
import os
=======
# -*- coding: utf-8 -*-
"""Oath Module

Module that contains the OAUTH utilities
"""
>>>>>>> 8e1e67a3
import json
from rauth import OAuth2Service
from flask import url_for, request, redirect, session
from app import config


class OAuthSignIn(object):
    """
        Abstract Class for OAuth Singning credentials
    """
    providers = None

    def __init__(self, provider_name):
        """
            initializes the instance

            Args:
                provider_name: string that is the name of the OAuthProvider

            Returns:
                instance class
        """
        self.provider_name = provider_name
        credentials = config.OAUTH_CREDENTIALS[provider_name]
        self.consumer_id = credentials['id']
        self.consumer_secret = credentials['secret']

    def authorize(self):
        raise RuntimeError("OAuthSignIn Class: Calling authorize on base class is not allowed")

    def callback(self):
        raise RuntimeError("OAuthSignIn Class: Calling callback on base class is not allowed")

    def get_callback_url(self):
        return url_for('auth.oauth_callback', provider=self.provider_name,
                       _external=True)

    @classmethod
    def get_provider(self, provider_name):
        if self.providers is None:
            self.providers = {}
            for provider_class in self.__subclasses__():
                provider = provider_class()
                self.providers[provider.provider_name] = provider
        return self.providers[provider_name]


class ORCIDSignIn(OAuthSignIn):
    """
        Concrete ORCIDSignIn class
    """
    def __init__(self):
        super(ORCIDSignIn, self).__init__('orcid')

        auth_url = os.environ.get('ORCID_AUTH_URL')
        base_url = os.environ.get('ORCID_BASE_URL')
        token_url = os.environ.get('ORCID_TOKEN_URL')

        self.service = OAuth2Service(name='orcid',
                                     client_id=self.consumer_id,
                                     client_secret=self.consumer_secret,
                                     authorize_url=auth_url,
                                     base_url=base_url,
                                     access_token_url=token_url)

    def authorize(self):
        return redirect(self.service.get_authorize_url(scope='/authenticate',
                                                       response_type='code',
                                                       redirect_uri=self.get_callback_url()))

    def callback(self):
        if 'code' not in request.args:
            return None, None

        oauth_session = self.service.get_auth_session(
            data={'code': request.args['code'],
                  'grant_type': 'authorization_code',
                  'redirect_uri': self.get_callback_url()},
            decoder=json.loads)

        access_token = oauth_session.access_token
        orcid_id = json.loads(oauth_session.access_token_response.content)['orcid']

        return access_token, orcid_id<|MERGE_RESOLUTION|>--- conflicted
+++ resolved
@@ -1,12 +1,9 @@
-<<<<<<< HEAD
-import os
-=======
 # -*- coding: utf-8 -*-
 """Oath Module
 
 Module that contains the OAUTH utilities
 """
->>>>>>> 8e1e67a3
+import os
 import json
 from rauth import OAuth2Service
 from flask import url_for, request, redirect, session
