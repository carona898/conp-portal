# -*- coding: utf-8 -*-
"""Command Line Interface Module

Module that contains the special command line tools

"""
import os
import uuid
from datetime import datetime, timedelta
from app.threads import UpdatePipelineData


def register(app):

    @app.cli.command('seed_aff_types_db')
    def seed_aff_types_db():
        """
        Wrapper to call seeding the affiliation types
        """
        _seed_aff_types_db(app)

    @app.cli.command('seed_admin_acct_db')
    def seed_admin_acct_db():
        """
        Wrapper to call seeding the administration account
        """
        _seed_admin_acct_db(app)

    @app.cli.command("seed_test_datasets_db")
    def seed_test_datasets_db():
        """
        Wrapper to call the seeding of static test datasets
        """
        _seed_test_datasets_db(app)

    @app.cli.command("seed_test_db")
    def seed_test_db():
        """
        Wrapper to call the seeding of the test database
        """
        _seed_aff_types_db(app)
        _seed_admin_acct_db(app)
        _seed_test_datasets_db(app)

    @app.cli.command('update_pipeline_data')
    def update_pipeline_data():
        """
        Wrapper to call the updating to the pipeline data
        """
        _update_pipeline_data(app)

    @app.cli.command('update_datasets')
    def update_datasets():
        """
        Wrapper to call the updating to the datasets metadata
        """
        _update_datasets(app)

    @app.cli.command('update_analytics')
    def update_analytics():
        """
        Wrapper to call the update of the analytics tables
        """
        _update_analytics(app)

    @app.cli.command('generate_missing_ark_ids')
    def generate_missing_ark_ids():
        """
        Wrapper to generate missing ARK identifiers
        """
        _generate_missing_ark_ids(app)


def _seed_aff_types_db(app):
    """
    Seeds the inital affiliation types
    """
    from app import db
    from app.models import AffiliationType

    for x, y in [
        ("PI", "Principal Investigator (Professor)"),
        ("RA", "Research Associate"),
        ("PD", "Post-Doctoral Fellow"),
        ("PS", "PhD Candidate"),
        ("MS", "Masters Student"),
        ("US", "Undergraduate Student"),
        ("IS", "Informatics Specialist"),
        ("CO", "Commercial Company"),
        ("OT", "Other")
    ]:
        # Check if already there
        if len(AffiliationType.query.filter(AffiliationType.name == x,
                                            AffiliationType.label == y).all()) == 0:
            at = AffiliationType(name=x, label=y)
            db.session.add(at)

    db.session.commit()


def _seed_admin_acct_db(app):
    """
    Seeds an administrator account
    Uses Config Paramters for determining Admin account
    """
    from app import db
    from app.models import User, Role, AffiliationType

    # Do not perform is the user already exists
    if len(User.query.filter(User.full_name == "CONP Admin").all()) == 0:
        print("Creating Admin User")
        # create an admin user (Not useful now, but at least we will have a user)
        user = User(
            email=app.config['ADMINS'][0],
            email_confirmed_at=datetime.utcnow(),
            password=app.user_manager.hash_password('TestPW!'),
            active=True,
            full_name='CONP Admin',
            affiliation='CONP',
            expiration=datetime.utcnow() + timedelta(days=365),
            date_created=datetime.utcnow(),
            date_updated=datetime.utcnow()
        )
        user.affiliation_type = AffiliationType.query.filter(
            AffiliationType.name == "OT").first()

        user.roles.append(Role(name='admin'))
        user.roles.append(Role(name='member'))

        db.session.add(user)
        db.session.commit()


def _seed_test_datasets_db(app):
    """
    Seeds a set of test datasets populated from a static csv file
    """
    _update_datasets(app)


def _update_pipeline_data(app):
    """
    Updates from Zenodo the available pipelines
    """
    t = UpdatePipelineData()
    t.start()
    t.join()


def _update_datasets(app):
    """
    Updates from conp-datasets
    """
    from app import db
    from app.models import ArkId
    from app.models import Dataset as DBDataset
    from app.models import DatasetAncestry as DBDatasetAncestry
    from sqlalchemy import exc
    from datalad import api
    from datalad.api import Dataset as DataladDataset
    import fnmatch
    import json
    from pathlib import Path
    import git

    datasetsdir = Path(app.config['DATA_PATH']) / 'conp-dataset'
    datasetsdir.mkdir(parents=True, exist_ok=True)

    # Initialize the git repository object
    try:
        repo = git.Repo(datasetsdir)
    except git.exc.InvalidGitRepositoryError:
        repo = git.Repo.clone_from(
            'https://github.com/CONP-PCNO/conp-dataset',
            datasetsdir,
            branch='master'
        )

    # Update to latest commit
    origin = repo.remotes.origin
    origin.pull('master')
    repo.submodule_update(recursive=False, keep_going=True)

    d = DataladDataset(path=datasetsdir)
    if not d.is_installed():
        api.clone(
            source='https://github.com/CONP-PCNO/conp-dataset',
            path=datasetsdir
        )
        d = DataladDataset(path=datasetsdir)

    try:
        d.install(path='', recursive=True)
    except Exception as e:
        print("\033[91m")
        print("[ERROR  ] An exception occurred in datalad update.")
        print(e.args)
        print("\033[0m")
        return

    print('[INFO   ] conp-dataset update complete')
    print('[INFO   ] Updating subdatasets')

    for ds in d.subdatasets():
        print('[INFO   ] Updating ' + ds['gitmodule_url'])
        subdataset = DataladDataset(path=ds['path'])
        if not subdataset.is_installed():
            try:
                api.clone(
                    source=ds['gitmodule_url'],
                    path=ds['path']
                )
                subdataset = DataladDataset(path=ds['path'])
                subdataset.install(path='')
            except Exception as e:
                print("\033[91m")
                print(
                    "[ERROR  ] An exception occurred in datalad install for " + str(ds) + ".")
                print(e.args)
                print("\033[0m")
                continue

        # The following relates to the DATS.json files
        # of the projects directory in the conp-dataset repo.
        # Skip directories that aren't projects.
        patterns = [app.config['DATA_PATH'] + '/conp-dataset/projects/*']
        if not any(fnmatch.fnmatch(ds['path'], pattern) for pattern in patterns):
            continue

        dirs = os.listdir(ds['path'])
        descriptor = ''
        for file in dirs:
            if fnmatch.fnmatch(file.lower(), 'dats.json'):
                descriptor = file

        if descriptor == '':
            print("\033[91m")
            print('[ERROR  ] DATS.json file can`t be found in ' + ds['path'] + ".")
            print("\033[0m")
            continue

        try:
            with open(os.path.join(ds['path'], descriptor), 'r') as f:
                dats = json.load(f)
        except Exception as e:
            print("\033[91m")
            print("[ERROR  ] Descriptor file can't be read.")
            print(e.args)
            print("\033[0m")
            continue

        # use dats.json data to fill the datasets table
        # avoid duplication / REPLACE instead of insert
        dataset = DBDataset.query.filter_by(
            dataset_id=ds['gitmodule_name']).first()

        # pull the timestamp of the first commit in the git log for the dataset create date
        createDate = datetime.utcnow()
        try:
            createTimeStamp = os.popen(
                "git -C {} log --pretty=format:%ct --reverse | head -1".format(ds['path'])).read()
            createDate = datetime.fromtimestamp(int(createTimeStamp))
        except Exception:
            print("[ERROR  ] Create Date couldnt be read.")

        # last commit in the git log for the dataset update date
        updateDate = datetime.utcnow()
        try:
            createTimeStamp = os.popen(
                "git -C {} log --pretty=format:%ct | head -1".format(ds['path'])).read()
            updateDate = datetime.fromtimestamp(int(createTimeStamp))
        except Exception:
            print("[ERROR  ] Update Date couldnt be read.")

        # get the remote URL
        remoteUrl = None
        try:
            remoteUrl = os.popen(
                "git -C {} config --get remote.origin.url".format(ds['path'])).read()
        except Exception:
            print("[ERROR  ] Remote URL couldnt be read.")

        if dataset is None:
            dataset = DBDataset()
            dataset.dataset_id = ds['gitmodule_name']
            dataset.date_created = createDate

        if(dataset.date_created != createDate):
            dataset.date_created = createDate

        # check for dataset ancestry
        extraprops = dats.get('extraProperties', [])
        for prop in extraprops:
            if prop.get('category') == 'parent_dataset_id':
                for x in prop.get('values', []):
                    if x.get('value', None) is None:
                        continue
                    datasetAncestry = DBDatasetAncestry()
                    datasetAncestry.id = str(uuid.uuid4())
                    datasetAncestry.parent_dataset_id = 'projects/' + \
                        x.get('value', None)
                    datasetAncestry.child_dataset_id = dataset.dataset_id
                    try:
                        db.session.merge(datasetAncestry)
                        db.session.commit()
                    except exc.IntegrityError:
                        # we already have a record of this ancestry
                        db.session.rollback()

        dataset.date_updated = updateDate
        dataset.fspath = ds['path']
        dataset.remoteUrl = remoteUrl
        dataset.description = dats.get(
            'description', 'No description in DATS.json')
        dataset.name = dats.get(
            'title',
            os.path.basename(dataset.dataset_id)
        )

        db.session.merge(dataset)
        db.session.commit()

        # if the dataset does not have an ARK identifier yet, generate it
        dataset_with_ark_id_list = [row[0] for row in db.session.query(ArkId.dataset_id).all()]
        if dataset.dataset_id not in dataset_with_ark_id_list:
            new_ark_id = ark_id_minter(app, 'dataset')
            save_ark_id_in_database(app, 'dataset', new_ark_id, dataset.dataset_id)
        print('[INFO   ] ' + ds['gitmodule_name'] + ' updated.')


def _update_analytics(app):
    """
    Updates analytics table using Matomo API endpoints
    """

    matomo_server_url = app.config['MATOMO_SERVER_URL']
    matomo_site_id = app.config['MATOMO_SITE_ID']
    matomo_token_auth = app.config['MATOMO_TOKEN_AUTH']

    matomo_api_baseurl = f"https://{matomo_server_url}/?module=API" \
                         f"&idSite={matomo_site_id}" \
                         f"&token_auth={matomo_token_auth}" \
                         f"&format=json" \
                         f"&filter_limit=-1"

    _update_analytics_matomo_visits_summary(app, matomo_api_baseurl)

    _update_analytics_matomo_get_page_urls_summary(app, matomo_api_baseurl)

    _update_analytics_matomo_get_daily_dataset_views_summary(app, matomo_api_baseurl)

    _update_analytics_matomo_get_daily_keyword_searches_summary(app, matomo_api_baseurl)

    _update_analytics_matomo_get_daily_portal_download_summary(app, matomo_api_baseurl)

    _update_github_traffic_counts(app)


def _update_analytics_matomo_visits_summary(app, matomo_api_baseurl):
    """
    Function to update specifically the Matomo visits summary
    queried from the Matomo API endpoint VisitsSummary.

    Note: gather stats only until the day before the current
    day since stats are still being gathered by Matomo for the
    current day.
    """

    from app import db
    from app.models import MatomoDailyVisitsSummary
    import requests

    # grep the dates already inserted into the database
    db_results = db.session.query(MatomoDailyVisitsSummary.date).all()
    dates_in_database = [row[0] for row in db_results]

    # determines which dates are missing from the database and could be queried on Matomo
    dates_to_process = determine_dates_to_query_on_matomo(dates_in_database)

    # for each date to process, query Matomo and insert response into the database
    for date in dates_to_process:
        matomo_query = f"{matomo_api_baseurl}" \
                       f"&method=VisitsSummary.get" \
                       f"&period=day" \
                       f"&date={date}"
        response = requests.get(matomo_query).json()

        if not response:
            continue

        visits_summary = MatomoDailyVisitsSummary()
        visits_summary.date = date
        visits_summary.avg_time_on_site = response['avg_time_on_site']
        visits_summary.bounce_count = response['bounce_count']
        visits_summary.max_actions = response['max_actions']
        visits_summary.nb_actions = response['nb_actions']
        visits_summary.nb_actions_per_visit = response['nb_actions_per_visit']
        visits_summary.nb_uniq_visitors = response['nb_uniq_visitors']
        visits_summary.nb_users = response['nb_users']
        visits_summary.nb_visits = response['nb_visits']
        visits_summary.nb_visits_converted = response['nb_visits_converted']
        visits_summary.sum_visit_length = response['sum_visit_length']

        db.session.merge(visits_summary)
        db.session.commit()
        print(f'[INFO   ] Inserted Matomo visits summary for {date}')


def _update_analytics_matomo_get_page_urls_summary(app, matomo_api_baseurl):
    """
    Function to update specifically the Matomo visited page URLs summary
    queried from the Matomo API endpoint Actions.getPageUrls.

    This will get the URLs for all pages except for the dataset specific
    pages. This will be done by a different function in a different table...

    Note: gather stats only until the day before the current
    day since stats are still being gathered by Matomo for the
    current day.
    """

    from app import db
    from app.models import MatomoDailyGetPageUrlsSummary
    import requests

    # grep the dates already inserted into the database
    date_field = MatomoDailyGetPageUrlsSummary.date
    db_results = db.session.query(date_field).distinct(date_field).all()
    dates_in_database = [row[0] for row in db_results]

    # determines which dates are missing from the database and could be queried on Matomo
    dates_to_process = determine_dates_to_query_on_matomo(dates_in_database)

    # for each date to process, query Matomo API and insert response into the database
    for date in dates_to_process:
        matomo_query = f"{matomo_api_baseurl}" \
                       f"&method=Actions.getPageUrls" \
                       f"&period=day" \
                       f"&date={date}"
        response = requests.get(matomo_query).json()

        if not response:
            # if no response, then there are no stats for that date.
            # enter the date in the table so that this date is not
            # reprocessed at the next run of analytics updates
            page_summary = MatomoDailyGetPageUrlsSummary()
            page_summary.date = date
            db.session.merge(page_summary)
            db.session.commit()
            continue

        for page in response:
            url = page['url'] if 'url' in page.keys() else None
            uniq_visitors = page['nb_uniq_visitors'] if 'nb_uniq_visitors' in page.keys() else None
            page_summary = MatomoDailyGetPageUrlsSummary()
            page_summary.date = date
            page_summary.url = url
            page_summary.label = page['label']
            page_summary.nb_hits = page['nb_hits']
            page_summary.nb_visits = page['nb_visits']
            page_summary.nb_uniq_visitors = uniq_visitors
            page_summary.sum_time_spent = page['sum_time_spent']
            page_summary.avg_time_on_page = page['avg_time_on_page']

            db.session.merge(page_summary)
            db.session.commit()

        print(f'[INFO   ] Inserted Matomo visits per page URL for {date}')


def _update_analytics_matomo_get_daily_dataset_views_summary(app, matomo_api_baseurl):
    """
    Function to update specifically the Matomo daily dataset views summary
    queried from the Matomo API endpoint Actions.getPageUrl for each dataset_id.

    Note: gather stats only until the day before the current
    day since stats are still being gathered by Matomo for the
    current day.
    """
    from app import db
    from app.models import MatomoDailyGetDatasetPageViewsSummary
    from app.models import Dataset as DBDataset
    import requests

    # grep the dates already inserted into the database
    date_field = MatomoDailyGetDatasetPageViewsSummary.date
    db_results = db.session.query(date_field).distinct(date_field).all()
    dates_in_database = [row[0] for row in db_results]

    # determines which dates are missing from the database and could be queried on Matomo
    dates_to_process = determine_dates_to_query_on_matomo(dates_in_database)

    # get the list of dataset_id_list to process
    dataset_id_list = [row[0] for row in db.session.query(DBDataset.dataset_id).all()]

    # for each date and each dataset, query Matomo for the view stats
    for date in dates_to_process:
        date_inserted = False
        for dataset_id in dataset_id_list:
            page_url = f"https://portal.conp.ca/dataset?id={dataset_id}"
            matomo_query = f"{matomo_api_baseurl}" \
                           f"&method=Actions.getPageUrl" \
                           f"&period=day" \
                           f"&date={date}" \
                           f"&pageUrl={page_url}"
            response = requests.get(matomo_query).json()

            if not response:
                continue

            views_summary = MatomoDailyGetDatasetPageViewsSummary()
            views_summary.date = date
            views_summary.dataset_id = dataset_id
            views_summary.url = response[0]['url']
            views_summary.label = response[0]['label']
            views_summary.nb_hits = response[0]['nb_hits']
            views_summary.nb_visits = response[0]['nb_visits']
            views_summary.nb_uniq_visitors = response[0]['nb_uniq_visitors']
            views_summary.sum_time_spent = response[0]['sum_time_spent']
            views_summary.avg_time_on_page = response[0]['avg_time_on_page']

            db.session.merge(views_summary)
            db.session.commit()

            date_inserted = True
            print(f'[INFO   ] Inserted Matomo number of views for {dataset_id} on {date}')

        # if no stats existed for that date, then add a row to the table
        # with empty values so that the script does not reprocess that date
        if not date_inserted:
            views_summary = MatomoDailyGetDatasetPageViewsSummary()
            views_summary.date = date
            db.session.merge(views_summary)
            db.session.commit()


def _update_analytics_matomo_get_daily_portal_download_summary(app, matomo_api_baseurl):
    """
    Function to update specifically the Matomo daily download summary
    queried from the Matomo API endpoint Actions.getDownloads.

    Note: gather stats only until the day before the current
    day since stats are still being gathered by Matomo for the
    current day.
    """
    from app import db
    from app.models import MatomoDailyGetPortalDownloadSummary
    import requests

    # grep the dates already inserted into the database
    date_field = MatomoDailyGetPortalDownloadSummary.date
    db_results = db.session.query(date_field).distinct(date_field).all()
    dates_in_database = [row[0] for row in db_results]

    # determines which dates are missing from the database and could be queried on Matomo
    dates_to_process = determine_dates_to_query_on_matomo(dates_in_database)

    # for each date query Matomo for the download stats
    for date in dates_to_process:
        matomo_query = f"{matomo_api_baseurl}" \
                       f"&method=Actions.getDownloads" \
                       f"&period=day" \
                       f"&date={date}" \
                       f"&expanded=1"
        response = requests.get(matomo_query).json()

        if not response:
            download_summary = MatomoDailyGetPortalDownloadSummary()
            download_summary.date = date
            db.session.merge(download_summary)
            db.session.commit()
            continue

        for category in response:
            for downloaded_item in category['subtable']:
                download_summary = MatomoDailyGetPortalDownloadSummary()
                download_summary.date = date
                download_summary.url = downloaded_item['url']
                download_summary.label = downloaded_item['label']
                download_summary.nb_hits = downloaded_item['nb_hits']
                download_summary.nb_visits = downloaded_item['nb_visits']
                download_summary.nb_uniq_visitors = downloaded_item['nb_uniq_visitors']
                download_summary.sum_time_spent = downloaded_item['sum_time_spent']
                download_summary.segment = downloaded_item['segment']

                db.session.merge(download_summary)
                db.session.commit()

                label = downloaded_item['label']
                print(f'[INFO   ] Inserted Matomo number of portal downloads for {label} on {date}')


def _update_analytics_matomo_get_daily_keyword_searches_summary(app, matomo_api_baseurl):
    """
    Function to update specifically the Matomo daily keyword search summary
    queried from the Matomo API endpoint Actions.getSiteSearchKeywords.

    Note: gather stats only until the day before the current
    day since stats are still being gathered by Matomo for the
    current day.
    """
    from app import db
    from app.models import MatomoDailyGetSiteSearchKeywords
    import requests

    # grep the dates already inserted into the database
    date_field = MatomoDailyGetSiteSearchKeywords.date
    db_results = db.session.query(date_field).distinct(date_field).all()
    dates_in_database = [row[0] for row in db_results]

    # determines which dates are missing from the database and could be queried on Matomo
    dates_to_process = determine_dates_to_query_on_matomo(dates_in_database)

    # for each date to process, query Matomo API and insert response into the database
    for date in dates_to_process:
        matomo_query = f"{matomo_api_baseurl}" \
                       f"&method=Actions.getSiteSearchKeywords" \
                       f"&period=day" \
                       f"&date={date}"
        response = requests.get(matomo_query).json()

        if not response:
            # if no response, then there are no stats for that date.
            # enter the date in the table so that this date is not
            # reprocessed at the next run of analytics updates
            keyword_summary = MatomoDailyGetSiteSearchKeywords()
            keyword_summary.date = date
            db.session.merge(keyword_summary)
            db.session.commit()

        for keyword in response:
            exit_nb_visits = keyword['exit_nb_visits'] \
                if 'exit_nb_visits' in keyword.keys() else None
            keyword_summary = MatomoDailyGetSiteSearchKeywords()
            keyword_summary.date = date
            keyword_summary.avg_time_on_page = keyword['avg_time_on_page']
            keyword_summary.bounce_rate = keyword['bounce_rate']
            keyword_summary.exit_nb_visits = exit_nb_visits
            keyword_summary.exit_rate = keyword['exit_rate']
            keyword_summary.label = keyword['label']
            keyword_summary.nb_hits = keyword['nb_hits']
            keyword_summary.nb_pages_per_search = keyword['nb_pages_per_search']
            keyword_summary.nb_visits = keyword['nb_visits']
            keyword_summary.segment = keyword['segment']
            keyword_summary.sum_time_spent = keyword['sum_time_spent']

            db.session.merge(keyword_summary)
            db.session.commit()

        print(f'[INFO   ] Inserted Matomo search keywords summary for {date}')


def determine_dates_to_query_on_matomo(dates_in_database):
    """
    Determines which dates need to be queried on Matomo to update the dataset.
    """

    from datetime import datetime, timedelta

    # determines which dates are missing from the database and could be queried on Matomo
    # NOTE: start date was set to 2020-05-01 as May is when the portal started to be live
    start_date = datetime.strptime('2020-05-01', '%Y-%m-%d').date()
    end_date = (datetime.today() - timedelta(1)).date()
    delta = timedelta(days=1)
    dates_to_process = []
    while start_date <= end_date:
        if str(start_date) not in dates_in_database:
            dates_to_process.append(str(start_date))
        start_date += delta

    return dates_to_process


<<<<<<< HEAD
def _generate_missing_ark_ids(app):
    """
    Generates ARK identifiers for datasets that do not have yet an ARK ID.
    """

    from app import db
    from app.models import ArkId
    from app.models import Dataset as DBDataset
    from app.models import Pipeline as DBPipeline

    dataset_id_list = [row[0] for row in db.session.query(DBDataset.dataset_id).all()]
    dataset_with_ark_id_list = [row[0] for row in db.session.query(ArkId.dataset_id).all()]
    pipeline_id_list = [row[0] for row in db.session.query(DBPipeline.pipeline_id).all()]
    pipeline_with_ark_id_list = [row[0] for row in db.session.query(ArkId.pipeline_id).all()]

    for dataset_id in dataset_id_list:
        if dataset_id not in dataset_with_ark_id_list:
            new_ark_id = ark_id_minter(app, 'dataset')
            save_ark_id_in_database(app, 'dataset', new_ark_id, dataset_id)

    for pipeline_id in pipeline_id_list:
        if pipeline_id not in pipeline_with_ark_id_list:
            new_ark_id = ark_id_minter(app, 'pipeline')
            save_ark_id_in_database(app, 'pipeline', new_ark_id, pipeline_id)


def ark_id_minter(app, ark_id_type):
    """
    Generates ARK identifiers for datasets and pipelines that do not have yet an ARK ID.

    :param ark_id_type: "dataset" or "pipeline"
     :type ark_id_type: str

    :return: a new minted ARK identifier
    """

    from app import db
    from app.models import ArkId
    from app.services.pynoid import mint

    # arkid shoulder will be d7 for datasets and p7 for pipelines
    template = 'd7.reeeeeeedeeedeeek' if ark_id_type == 'dataset' else 'p7.reeeeeeedeeedeeek'
    new_ark_id = mint(
        template=template,
        scheme='ark:',
        naa=app.config["ARK_CONP_NAAN"]
    )

    # remint ARK ID until we get an ARK ID not already present in `ark_id` table
    # get the list of existing ARK IDs
    already_used_ark_id_list = [row[0] for row in db.session.query(ArkId.ark_id).all()]
    while new_ark_id in already_used_ark_id_list:
        new_ark_id = ark_id_minter(app, 'dataset')

    return new_ark_id


def save_ark_id_in_database(app, ark_id_type, new_ark_id, source_id):

    from app import db
    from app.models import ArkId

    # get the list of existing ARK IDs
    already_used_ark_id_list = [row[0] for row in db.session.query(ArkId.ark_id).all()]

    # if the new ARK identifier does not already exist, add an entry in the ark_id table
    if new_ark_id not in already_used_ark_id_list:
        ark_id_summary = ArkId()
        ark_id_summary.ark_id = new_ark_id
        ark_id_summary.dataset_id = source_id if ark_id_type == "dataset" else None
        ark_id_summary.pipeline_id = source_id if ark_id_type == "pipeline" else None

        db.session.merge(ark_id_summary)
        db.session.commit()
        print(f'[INFO   ] Created ARK ID {new_ark_id} for {ark_id_type} {source_id}')
=======
def _update_github_traffic_counts(app):
    """
    Logic to update the GitHub traffic count tables of the portal to save
    traffic information in our local database (clone and view counts).

    Updates the following two tables based on GitHub API calls:
      - github_daily_views_count
      - github_daily_clones_count (a.k.a. DataLad download count estimation)

    Warnings on major confounding factors in the number of dataset clones:
      - the daily tests run on Circle CI create multiple clones per day (which
      explains why there is always at least 1 unique clone counted per dataset
      every day)
      - the archiver and other automated script run by CONP contributes to the
      number of clones every time a dataset is updated (including DATS and
      README updates)
      - CONP developers also contribute to the number of clones when testing,
      updating or downloading datasets
    """

    from app import db
    from app.models import GithubDailyClonesCount, GithubDailyViewsCount
    from pathlib import Path
    import git

    datasetsdir = Path(app.config['DATA_PATH']) / 'conp-dataset'
    try:
        repo = git.Repo(datasetsdir)
    except git.exc.InvalidGitRepositoryError:
        repo = git.Repo.clone_from(
            'https://github.com/CONP-PCNO/conp-dataset',
            datasetsdir,
            branch='master'
        )

    # loop through the list of submodules present in CONP-PCNO/conp-dataset.git
    for submodule in repo.submodules:
        sub_repo = submodule.url.replace('https://github.com/', '').replace('.git', '')
        if sub_repo.startswith('CONP-PCNO/'):
            # skip the repos under the CONP-PCNO organization as they are not datasets
            continue

        # query the GitHub analytics API for number of clones and views
        daily_stat_dict = _get_repo_analytics(app, sub_repo)
        if not daily_stat_dict:
            continue

        # get the list of dates already in the database for this repo
        dates_in_db_dict = {}
        db_clones_results = db.session.query(GithubDailyClonesCount.date).filter_by(repo=sub_repo).all()
        dates_in_db_dict['clones'] = [row[0] for row in db_clones_results]
        db_views_results = db.session.query(GithubDailyViewsCount.date).filter_by(repo=sub_repo).all()
        dates_in_db_dict['views'] = [row[0] for row in db_views_results]

        # loop through results returned by GitHub API calls and insert
        # new data in the proper database table
        for analytic_type in daily_stat_dict:
            if not daily_stat_dict[analytic_type]:
                continue

            for date in daily_stat_dict[analytic_type]:
                if date in dates_in_db_dict[analytic_type]:
                    # go to next date if there is already an entry for the date
                    # for that repo in the database table
                    continue

                analytics_summary = None
                if analytic_type == 'clones':
                    analytics_summary = GithubDailyClonesCount()
                elif analytic_type == 'views':
                    analytics_summary = GithubDailyViewsCount()
                else:
                    print("GitHub analytic type is neither 'clones' nor 'views'")

                if analytics_summary:
                    analytics_summary.date = date
                    analytics_summary.repo = sub_repo
                    analytics_summary.timestamp = daily_stat_dict[analytic_type][date]['timestamp']
                    analytics_summary.count = daily_stat_dict[analytic_type][date]['count']
                    analytics_summary.unique_count = daily_stat_dict[analytic_type][date]['unique_count']

                    db.session.merge(analytics_summary)
                    db.session.commit()


def _get_repo_analytics(app, repo):
    """
    Queries the GitHub API for views and clones traffic information and returns
    a dictionary with the API response information.

    Structure of the returned dictionary:
        {
            "clones": {
                "2022-02-28": {
                    "timestamp": "2022-02-28 00:00:00",
                    "date": "2022-02-28",
                    "count": "5",
                    "unique_count": "1"
                },
                "2022-03-01": {
                    "timestamp": "2022-03-01 00:00:00",
                    "date": "2022-03-01",
                    "count": "6",
                    "unique_count": "2"
                },
                ...
            },
            "views": {
                "2022-02-28": {
                    "timestamp": "2022-02-28 00:00:00",
                    "date": "2022-02-28",
                    "count": "3",
                    "unique_count": "1"
                },
                ...
            }
        }
    """

    from github import Github

    token = app.config['GITHUB_PAT']
    g = Github(token)

    g_analytics = {}
    try:
        g_analytics['clones'] = g.get_repo(repo).get_clones_traffic(per='day')
        g_analytics['views'] = g.get_repo(repo).get_views_traffic(per='day')
    except Exception as e:
        g_analytics['clones'] = {}
        g_analytics['views'] = {}
        print(f"Error while fetching GitHub analytics for {repo}:\n\t{e}")

    daily_stat_dict = {
        'clones': {},
        'views': {}
    }
    for analytic_type in g_analytics:
        if g_analytics[analytic_type]:
            for day_data in g_analytics[analytic_type][analytic_type]:
                timestamp = day_data.timestamp
                date = timestamp.strftime('%Y-%m-%d')
                daily_stat_dict[analytic_type][date] = {
                    "timestamp": timestamp,
                    "date": date,
                    "count": day_data.count,
                    "unique_count": day_data.uniques
                }

    return daily_stat_dict
>>>>>>> 65f2b1f7
<|MERGE_RESOLUTION|>--- conflicted
+++ resolved
@@ -671,7 +671,6 @@
     return dates_to_process
 
 
-<<<<<<< HEAD
 def _generate_missing_ark_ids(app):
     """
     Generates ARK identifiers for datasets that do not have yet an ARK ID.
@@ -747,7 +746,8 @@
         db.session.merge(ark_id_summary)
         db.session.commit()
         print(f'[INFO   ] Created ARK ID {new_ark_id} for {ark_id_type} {source_id}')
-=======
+
+
 def _update_github_traffic_counts(app):
     """
     Logic to update the GitHub traffic count tables of the portal to save
@@ -897,5 +897,4 @@
                     "unique_count": day_data.uniques
                 }
 
-    return daily_stat_dict
->>>>>>> 65f2b1f7
+    return daily_stat_dict