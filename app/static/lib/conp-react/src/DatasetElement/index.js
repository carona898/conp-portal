--- conflicted
+++ resolved
@@ -2,46 +2,26 @@
 import PropTypes from "prop-types";
 import ReactToolTip from "react-tooltip";
 
-<<<<<<< HEAD
-import { FontAwesomeIcon } from '@fortawesome/react-fontawesome'
-import {faQuestionCircle, faUserLock} from '@fortawesome/free-solid-svg-icons'
-import { faUserAlt } from '@fortawesome/free-solid-svg-icons'
-
-import ViewsIcon from '../social/ViewsIcon'
-import DownloadsIcon from '../social/DownloadsIcon'
-import ArkIdElement from '../ArkIdElement'
-import DownloadModalWindowElement from './DownloadModalWindowElement'
-=======
-import { FontAwesomeIcon } from "@fortawesome/react-fontawesome";
+import { FontAwesomeIcon } from '@fortawesome/react-fontawesome';
+import { faQuestionCircle } from '@fortawesome/free-solid-svg-icons';
 import { faUserLock } from "@fortawesome/free-solid-svg-icons";
-import { faUserAlt } from "@fortawesome/free-solid-svg-icons";
-
-import ViewsIcon from '../social/ViewsIcon'
-import DownloadsIcon from '../social/DownloadsIcon'
-import ArkIdElement from "../ArkIdElement"
+
+import { faUserAlt } from '@fortawesome/free-solid-svg-icons';
+
+import ViewsIcon from '../social/ViewsIcon';
+import DownloadsIcon from '../social/DownloadsIcon';
+import ArkIdElement from '../ArkIdElement';
+import DownloadModalWindowElement from './DownloadModalWindowElement';
 import CbrainModalDataset from "../CbrainModalDataset";
->>>>>>> a1fa8c1b
 
 const DatasetElement = (props) => {
   const { authorized, imagePath, ...element } = props;
 
-<<<<<<< HEAD
   const [downloadModalOpen, setDownloadModalOpen] = useState(false);
   const [showCbrainTipText, setShowCbrainTipText] = useState(false);
   const [showDataLadTipText, setShowDataLadTipText] = useState(false);
   const [showDownloadTipText, setShowDownloadTipText] = useState(false);
-=======
-  const [metadataSpinnerState, setMetadataSpinnerState] = useState(false);
-  const [datasetSpinnerState, setDatasetSpinnerState] = useState(false);
-
-  const [metadataErrorState, setMetadataErrorState] = useState(false);
-  const [datasetErrorState, setDatasetErrorState] = useState(false);
-
-  const [metadataErrorText, setMetadataErrorText] = useState("");
-  const [datasetErrorText, setDatasetErrorText] = useState("");
-
   const [cbrainModalOpen, setCbrainModalOpen] = useState(false);
->>>>>>> a1fa8c1b
 
   const statusCONP = `${imagePath}/canada.svg`;
 
@@ -67,7 +47,6 @@
       break;
   }
 
-<<<<<<< HEAD
   const handleCrainMouseEnter = e => {
     setShowCbrainTipText(true);
   }
@@ -91,90 +70,12 @@
   const handleDownloadMouseLeave = e => {
     setShowDownloadTipText(false);
   }
-=======
-  const downloadMetadata = (event) => {
-    setMetadataSpinnerState(true);
-    setMetadataErrorState(false);
-
-    fetch(`${window.origin}/download_metadata?dataset=${element.id}`)
-      .then((response) => {
-        if (response.ok) {
-          return response.blob();
-        } else {
-          return response.text().then((text) => {
-            throw new Error(text);
-          });
-        }
-      })
-      .then(function (blob) {
-        var file = window.URL.createObjectURL(blob, {
-          type: "application/json",
-        });
-        let link = document.createElement("a");
-        link.href = file;
-        link.download = `${element.title
-          .toLowerCase()
-          .replace(" ", "_")}.dats.json`;
-        link.click();
-
-        // For Firefox it is necessary to delay revoking the ObjectURL.
-        setTimeout(() => {
-          window.URL.revokeObjectURL(file);
-        }, 250);
-      })
-      .catch(function (error) {
-        setMetadataErrorState(true);
-        setMetadataErrorText(
-          `Something went wrong when trying to download the metadata: ${error}`
-        );
-      })
-      .finally(function () {
-        setMetadataSpinnerState(false);
-      });
-  };
-
-  const downloadDataset = (event) => {
-    setDatasetSpinnerState(true);
-    setDatasetErrorState(false);
-
-    fetch(
-      `${window.origin}/download_content?id=${element.id}&version=${element.version}`
-    )
-      .then((response) => {
-        if (response.ok) {
-          return response.blob();
-        } else {
-          return response.text().then((text) => {
-            throw new Error(text);
-          });
-        }
-      })
-      .then(function (blob) {
-        var file = window.URL.createObjectURL(blob);
-        var a = document.createElement("a");
-        a.href = file;
-        a.download = "{{ data.title }}.{{ metadata.version }}.tar.gz";
-        document.body.appendChild(a);
-        a.click();
-        a.remove();
-      })
-      .catch(function (error) {
-        setDatasetErrorState(true);
-        setDatasetErrorText(
-          `Something went wrong when trying to download this dataset: ${error}`
-        );
-      })
-      .finally(function () {
-        setDatasetSpinnerState(false);
-      });
-  };
 
   const openCbrainModal = () => {
     $("#cbrainModal").modal("show");
     setCbrainModalOpen(true);
   };
   $("#cbrainModal").on("hidden.bs.modal", (event) => setCbrainModalOpen(false))
->>>>>>> a1fa8c1b
 
   const openDownloadModal = () => {
     $("#downloadModal").modal("show");
@@ -183,26 +84,16 @@
   $("#downloadModal").on("hidden.bd.modal", (event) => setDownloadModalOpen(false))
 
   return (
-<<<<<<< HEAD
     <div className="card container-fluid" data-type="dataset">
       <div className="row">
         <div className="col col-lg-2 d-flex flex-column p-2">
           <div className="flex-grow-1 d-flex flex-column justify-content-center align-items-center pb-3">
             <img
-=======
-    <>
-      <div className="card container-fluid" data-type="dataset">
-        <div className="row pr-4">
-          <div className="col col-lg-2 d-flex flex-column p-2">
-            <div className="flex-grow-2 d-flex flex-column justify-content-center align-items-center">
-              <img
->>>>>>> a1fa8c1b
                 alt="dataset format"
                 className="img-fluid w-100"
                 style={{maxWidth: '180px'}}
                 src={element.logoFilepath.startsWith('http') ? element.logoFilepath : element.thumbnailURL}
             />
-<<<<<<< HEAD
           </div>
           <div className="flex-grow-2 d-flex flex-row justify-content-center align-items-end">
             {element.conpStatus !== 'external' ? (<img height="36" width="36" src={statusCONP} alt="CONP status"/>) :
@@ -279,17 +170,11 @@
                       <strong>Formats: </strong>{element.formats.join(', ')}
                     </li> : null}
               </ul>
-=======
->>>>>>> a1fa8c1b
-            </div>
-            <div className="flex-grow-1 d-flex flex-row align-items-end">
-              {element.conpStatus !== 'external' ? (<img height="36" width="36" src={statusCONP} alt="CONP status"/>) :
-                  <div style={{width: 36}}/>}
-              <ViewsIcon type="dataset" id={element.id}/>
-              <DownloadsIcon type="dataset" id={element.id + "_version-" + element.version + '.tar.gz'}/>
-            </div>
-          </div>
-<<<<<<< HEAD
+            </div>
+            <div>
+              <ArkIdElement id={element.ark_id}/>
+            </div>
+          </div>
         </div>
         <div className="col col-lg-3 d-flex flex-column justify-content-center align-items-center p-2">
           <div className="row align-items-center justify-content-center w-100">
@@ -359,22 +244,22 @@
           <div className="row w-100 align-items-center">
             <div className="col-10 p-0">
               {element.cbrain_id ?
-                <a target="_blank" href={`${element.cbrain_id}`} role="button" className="btn btn-outline-success m-1">
+                <button onClick={openCbrainModal} className="btn btn-outline-success m-1">
                   <div class="d-flex row align-items-center justify-content-center">
                     Process On <img
                         className="cbrain-img justify-content-center align-items-center pl-4"
                         src="static/img/cbrain-long-logo-blue.png" style={{maxHeight: '30px'}}
                     />
                   </div>
-                </a> :
-                <a target="_blank" role="button" className="btn btn-outline-secondary disabled m-1">
+                </button> :
+                <button className="btn btn-outline-secondary disabled m-1">
                   <div className="d-flex row align-items-center justify-content-center">
                     Process On
                     <img
                         className="cbrain-img justify-content-center align-items-center pl-4"
                         src="static/img/cbrain-long-logo-grey.png" style={{maxHeight: '30px'}}/>
                   </div>
-                </a>
+                </button>
               }
             </div>
             <div className="col-2 p-2">
@@ -396,137 +281,6 @@
                   </ReactToolTip>
                 }
               </p>
-=======
-          <div className="col col-lg-7 card-body d-flex">
-            <div className="d-flex flex-column justify-content-center p-2">
-              <h5 className="card-title text-card-title">
-                <a className="text-reset" href={`dataset?id=${element.id}`}>
-                  {element.title}
-                </a>
-              </h5>
-              <div className="py-2">
-                <ul className="d-flex align-items-start">
-                  {element.creators ?
-                      <li className="card-list-item">
-                        <strong>Creators: </strong>{element.creators.length > 3 ? element.creators.slice(0, 3).join(', ') + ' et al.' : element.creators.join(', ')}
-                      </li> : null}
-                  {element.origin?.institution ?
-                      <li className="card-list-item">
-                        <strong>Institution: </strong>{element.origin.institution}
-                      </li> : null}
-                  {element.origin?.consortium ?
-                      <li className="card-list-item">
-                        <strong>Consortium: </strong>{element.origin.consortium}
-                      </li> : null}
-                </ul>
-                <ul className="d-flex align-items-start">
-                  {element.version ?
-                      <li className="card-list-item">
-                        <strong>Version: </strong>{element.version}
-                      </li> : null}
-                  {element.dateAdded ?
-                      <li className="card-list-item">
-                        <strong>Date Added: </strong>{element.dateAdded}
-                      </li> : null}
-                  {element.dateUpdated ?
-                      <li className="card-list-item">
-                        <strong>Date Updated: </strong>{element.dateUpdated}
-                      </li> : null}
-                </ul>
-                <ul className="d-flex align-items-start">
-                  {element.types ?
-                      <li className="card-list-item">
-                        <strong>Data Types: </strong>{element.types}
-                      </li> : null}
-                  {element.modalities ?
-                      <li className="card-list-item">
-                        <strong>Modalities: </strong>{element.modalities.join(', ')}
-                      </li> : null}
-                  {element.licenses ?
-                      <li className="card-list-item">
-                        <strong>License: </strong>{element.licenses}
-                      </li> : null}
-                </ul>
-                <ul className="d-flex align-items-start">
-                  {element.files ?
-                      <li className="card-list-item">
-                        <strong>Files: </strong>{element.files}
-                      </li> : null}
-                  {element.size ?
-                      <li className="card-list-item">
-                        <strong>Size: </strong>{element.size}
-                      </li> : null}
-                  {element.subjects ?
-                      <li className="card-list-item">
-                        <strong>Subjects: </strong>{element.subjects}
-                      </li> : null}
-                  {element.formats ?
-                      <li className="card-list-item">
-                        <strong>Formats: </strong>{element.formats.join(', ')}
-                      </li> : null}
-                </ul>
-              </div>
-              <div>
-                <ArkIdElement id={element.ark_id}/>
-              </div>
-            </div>
-          </div>
-          <div className="col col-lg-3 d-flex flex-column justify-content-top align-items-center pr-2">
-            <div className="row align-items-top width-auto">
-
-              <div className="col col-lg-6 d-flex flex-column justify-content-top align-items-center p-2 pr-4">
-                <h7><strong>PROCESS</strong></h7>
-                  {element.cbrain_id ? (
-                    <>
-                      <button className="btn" onClick={openCbrainModal}>
-                        <img
-                          className="cbrain-img"
-                          src="static/img/cbrain-icon-blue.png"
-                          style={{ maxWidth: "60px" }}
-                          alt="Open Dataset"
-                        />
-                      </button>
-                    </>
-                  ) : (
-                    <>
-                      <img
-                          alt="Dataset not available on CBRAIN"
-                          className="cbrain-img justify-content-center align-items-center"
-                          src="static/img/cbrain-icon-grey.png"
-                          style={{ maxWidth: "60px" }}
-                      />
-                    </>
-                  )}
-              </div>
-              <div className="col col-lg-6 d-flex flex-column justify-content-top align-items-center p-2">
-                <h7><strong>DOWNLOAD</strong></h7>
-                <div className="d-flex flex-column">
-                  <button type="button" className="btn btn-outline-secondary m-1" onClick={() => downloadMetadata()}>
-                    Metadata
-                    <div className="spinner-border text-primary" role="status" hidden={!metadataSpinnerState}>
-                      <span className="sr-only">Loading...</span>
-                    </div>
-                  </button>
-                  <div className="alert alert-danger" role="alert" hidden={!metadataErrorState}>
-                    {metadataErrorText}
-                  </div>
-                  <a href={`dataset?id=${element.id}#downloadInstructions`} role="button"
-                     className="btn btn-outline-secondary m-1">
-                    Dataset
-                    <div className="spinner-border text-primary" role="status" hidden={!datasetSpinnerState}>
-                      <span className="sr-only">Loading...</span>
-                    </div>
-                  </a>
-                  <div className="alert alert-danger" role="alert" hidden={!datasetErrorState}>
-                    {datasetErrorText}
-                  </div>
-                </div>
-                <div className="d-flex">
-                  {authIcons.map((icon, index) => <div key={"authIcon_" + index}
-                                                       className="text-center p-1">{icon}</div>)}
-                </div>
-              </div>
->>>>>>> a1fa8c1b
             </div>
           </div>
 
@@ -537,10 +291,7 @@
 
         </div>
       </div>
-<<<<<<< HEAD
       {downloadModalOpen ? <DownloadModalWindowElement {...props} /> : null}
-    </div>
-=======
       {cbrainModalOpen ? (
         <CbrainModalDataset
           title={element.title}
@@ -548,8 +299,7 @@
           cbrain_id={element.cbrain_id}
         />
       ): null}
-    </>
->>>>>>> a1fa8c1b
+    </div>
   );
 };
 
