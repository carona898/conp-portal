--- conflicted
+++ resolved
@@ -34,34 +34,7 @@
     }
   ]);
 
-<<<<<<< HEAD
   const [tempSearch, setTempSearch] = useState(query.search)
-=======
-  // const handleFiltersChange = (event) => {
-  //   event.preventDefault();
-  //   const e = event.target.value;
-  //   const filter = e.split(".");
-  //   const newFilters = filters;
-  //   newFilters.forEach(f => {
-  //     if (f.key === filter[0]) {
-  //       if (f.values.includes(filter[1])) {
-  //         f.values.splice(f.values.indexOf(filter[1]), 1);
-  //       } else {
-  //         f.values.push(filter[1])
-  //       }
-  //     }
-  //   })
-  //   setFilters(newFilters);
-  //   setQuery({
-  //     ...query,
-  //     modalities: filters.filter(f => f["key"] === "modalities")[0].values,
-  //     formats: filters.filter(f => f["key"] === "formats")[0].values,
-  //     cbrain: filters.filter(f => f["key"] === "cbrain")[0].values,
-  //     authorizations: filters.filter(f => f["key"] === "authorizations")[0].values,
-  //     page: 1
-  //   })
-  // }
->>>>>>> 12a70da6
 
   const handleFiltersChange = (event) => {
     event.preventDefault();
