import React from "react";
import PropTypes from "prop-types";

const PipelineElement = props => {
  const { authorized, ...element } = props;
  const platforms = element.platforms.map((item, key) =>
<<<<<<< HEAD
    item.uri ?
      <span key={key} className="p-1" data-toggle="tooltip" title="Run Pipeline">
        <a className="btn" href={item.uri}>
          <img className="img-fluid" alt="Online platform" src={item.img} />
        </a>
      </span> :
      <span key={key} className="p-1" data-toggle="tooltip" title="Unavailable">
        <a className="btn disabled" href={item.uri} disabled>
          <img className="img-fluid" alt="Online platform" src={item.img} />
        </a>
      </span>
=======
    <a key={key} className="card-button mx-2" href={item.uri}>
      <img alt="Online platform" src={item.img} />
    </a>
>>>>>>> 9df06831
  );

  return (
    <div className="card row flex-row" data-type="pipeline">
      <div className="col-sm-12 col-md-2 d-flex flex-column justify-content-between align-items-center p-4">
        <a href={element.url}>
          <img
            alt="dataset format"
            className="img-fluid"
            src={
              element.url == undefined
                ? "static/img/cogs-solid-grey.png"
                : "static/img/cogs-solid-green.png"
            }
          />
        </a>
        <div className="d-flex">
          {element.downloads ?
<<<<<<< HEAD
            <div className="d-flex flex-column align-items-center">
=======
            <div className="card-social-icon">
>>>>>>> 9df06831
              <i className="fa fa-download my-2" />
              <div>{element.downloads}</div>
            </div> : null}
        </div>
      </div>
      <div className="col-sm-12 col-md-7 card-body d-flex flex-column flex-wrap">
        <a
          style={{
            color: "inherit",
            pointerEvents: element.descriptorurl == undefined ? "none" : "all"
          }}
          href={element.descriptorurl}
        >
          <h5 className="card-title text-card-title p-2">
            {element.title}
          </h5>
        </a>
<<<<<<< HEAD
        <div className="card-subtitle">
          <p className="card-text text-capitalize p-2">
            <strong>Pipeline Id:</strong>
            <a href={"https://www.zenodo.org/record/" + element.id.split(".")[1]}>
              <p className="card-text text-muted text-link">{element.id}</p>
            </a>
          </p>
        </div>
        <div className="d-flex">
          <div className="card-description p-2">{element.description}</div>
=======
        <div className="d-flex col-md-12">
          <p className="card-text text-capitalize pr-1">
            <strong>Pipeline Id: </strong>
            <a target="_blank" rel="noopener noreferrer" href={"https://www.zenodo.org/record/" + element.id.split(".")[1]}>{element.id}</a>
          </p>
        </div>
        <div className="d-flex col-md-12">
          <div className="card-description">{element.description}</div>
>>>>>>> 9df06831
        </div>
      </div>
      <div className="col-sm-12 col-md-3 d-flex align-items-center justify-content-center">
        <div className="d-flex justify-content-end align-items-center flex-wrap">
          {platforms}
        </div>
      </div>
    </div>
  );
};

PipelineElement.propTypes = {
  id: PropTypes.string,
  title: PropTypes.string,
  description: PropTypes.string,
  downloads: PropTypes.number,
  descriptorurl: PropTypes.string,
  platforms: PropTypes.arrayOf(PropTypes.object),
  name: PropTypes.string,
  commandline: PropTypes.string,
  author: PropTypes.string,
  inputs: PropTypes.arrayOf(PropTypes.object),
  outputfiles: PropTypes.arrayOf(PropTypes.object),
  toolversion: PropTypes.string,
  schemaversion: PropTypes.string,
  containerimage: PropTypes.object,
  tags: PropTypes.object,
  url: PropTypes.string,
  img: PropTypes.string,
  imagePath: PropTypes.string
};

//PipelineElement.defaultProps = {
//  imagePath: ""
//};

export default PipelineElement;<|MERGE_RESOLUTION|>--- conflicted
+++ resolved
@@ -4,7 +4,6 @@
 const PipelineElement = props => {
   const { authorized, ...element } = props;
   const platforms = element.platforms.map((item, key) =>
-<<<<<<< HEAD
     item.uri ?
       <span key={key} className="p-1" data-toggle="tooltip" title="Run Pipeline">
         <a className="btn" href={item.uri}>
@@ -16,11 +15,6 @@
           <img className="img-fluid" alt="Online platform" src={item.img} />
         </a>
       </span>
-=======
-    <a key={key} className="card-button mx-2" href={item.uri}>
-      <img alt="Online platform" src={item.img} />
-    </a>
->>>>>>> 9df06831
   );
 
   return (
@@ -39,11 +33,7 @@
         </a>
         <div className="d-flex">
           {element.downloads ?
-<<<<<<< HEAD
             <div className="d-flex flex-column align-items-center">
-=======
-            <div className="card-social-icon">
->>>>>>> 9df06831
               <i className="fa fa-download my-2" />
               <div>{element.downloads}</div>
             </div> : null}
@@ -61,18 +51,6 @@
             {element.title}
           </h5>
         </a>
-<<<<<<< HEAD
-        <div className="card-subtitle">
-          <p className="card-text text-capitalize p-2">
-            <strong>Pipeline Id:</strong>
-            <a href={"https://www.zenodo.org/record/" + element.id.split(".")[1]}>
-              <p className="card-text text-muted text-link">{element.id}</p>
-            </a>
-          </p>
-        </div>
-        <div className="d-flex">
-          <div className="card-description p-2">{element.description}</div>
-=======
         <div className="d-flex col-md-12">
           <p className="card-text text-capitalize pr-1">
             <strong>Pipeline Id: </strong>
@@ -81,7 +59,6 @@
         </div>
         <div className="d-flex col-md-12">
           <div className="card-description">{element.description}</div>
->>>>>>> 9df06831
         </div>
       </div>
       <div className="col-sm-12 col-md-3 d-flex align-items-center justify-content-center">
