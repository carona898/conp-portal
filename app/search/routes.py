--- conflicted
+++ resolved
@@ -102,7 +102,6 @@
             "imagePath": "/?",
             "downloadPath": d.download_path,
             "URL": d.raw_data_url,
-<<<<<<< HEAD
             "downloads": "0",
             "views": "0",
             "likes": "0",
@@ -114,40 +113,6 @@
             "format": "?",
             "modalities": "?",
             "sources": "?"
-=======
-            "downloads": DatasetStats
-                            .query
-                            .filter_by(dataset_id=d.dataset_id)
-                            .first().num_downloads,
-            "views": DatasetStats
-            .query
-            .filter_by(dataset_id=d.dataset_id)
-            .first().num_views,
-            "likes": DatasetStats
-            .query
-            .filter_by(dataset_id=d.dataset_id)
-            .first().num_likes,
-            "dateAdded": str(d.date_created.date()),
-            "dateUpdated": str(d.date_updated.date()),
-            "size": DatasetStats
-            .query
-            .filter_by(dataset_id=d.dataset_id)
-            .first().size,
-            "files": DatasetStats
-            .query
-            .filter_by(dataset_id=d.dataset_id)
-            .first().files,
-            "subjects": DatasetStats
-            .query
-            .filter_by(dataset_id=d.dataset_id)
-            .first().num_subjects,
-            "format": d.format.replace("'", ""),
-            "modalities": d.modality.replace("'", ""),
-            "sources": DatasetStats
-            .query
-            .filter_by(dataset_id=d.dataset_id)
-            .first().sources,
->>>>>>> ac3163ec
         }
         elements.append(dataset)
 
@@ -255,7 +220,7 @@
 
     dataset = {
         "authorized": authorized,
-<<<<<<< HEAD
+
         "id": d.dataset_id,
         "title": d.name.replace("'", ""),
         "isPrivate": d.is_private,
@@ -274,40 +239,6 @@
         "format": "?",
         "modalities": "?",
         "sources": "?"
-=======
-        "id": dataset.dataset_id,
-        "title": dataset.name.replace("'", ""),
-        "isPrivate": dataset.is_private,
-        "thumbnailURL": get_datset_logo(dataset.dataset_id),
-        "imagePath": "/static/img/",
-        "downloadPath": dataset.download_path,
-        "URL": dataset.raw_data_url,
-        "downloads": DatasetStats.query
-                                 .filter_by(dataset_id=dataset.dataset_id)
-                                 .first().num_downloads,
-        "views": DatasetStats.query
-                             .filter_by(dataset_id=dataset.dataset_id)
-                             .first().num_views,
-        "likes": DatasetStats.query
-                             .filter_by(dataset_id=dataset.dataset_id)
-                             .first().num_likes,
-        "dateAdded": str(dataset.date_created.date()),
-        "dateUpdated": str(dataset.date_updated.date()),
-        "size": DatasetStats.query
-                            .filter_by(dataset_id=dataset.dataset_id)
-                            .first().size,
-        "files": DatasetStats.query
-                             .filter_by(dataset_id=dataset.dataset_id)
-                             .first().files,
-        "subjects": DatasetStats.query
-                                .filter_by(dataset_id=dataset.dataset_id)
-                                .first().num_subjects,
-        "format": dataset.format.replace("'", ""),
-        "modalities": dataset.modality.replace("'", ""),
-        "sources": DatasetStats.query
-                               .filter_by(dataset_id=dataset.dataset_id)
-                               .first().sources
->>>>>>> ac3163ec
     }
 
     metadata = get_dataset_metadata_information(d)
@@ -376,19 +307,9 @@
             payload containing the datasets metadata
 
     """
-<<<<<<< HEAD
+
     descriptor_path = dataset.download_path
-=======
-    directory = os.path.join(
-        current_app.config['DATA_PATH'], dataset['downloadPath'])
-
-    root_path = os.path.join(os.path.dirname(
-        os.path.abspath(__file__)), 'static/data/projects/')
-    dataset_path = os.path.abspath(
-        os.path.normpath(os.path.join(root_path, directory)))
-    descriptor_path = dataset_path + '/DATS.json'
-
->>>>>>> ac3163ec
+
     with open(descriptor_path, 'r') as json_file:
         data = json.load(json_file)
 
@@ -414,19 +335,11 @@
                 licenseString = "None"
 
         payload = {
-<<<<<<< HEAD
-            "authors": data['creators'],
-            "description": data['description'],
-            "contact": 'TODO',
-            "version": data['version'],
-            "licenses": data['licenses']
-=======
             "authors": authorString,
             "description": data['description'],
             "contact": None,  # data['contact'],
             "version": data['version'],
             "licenses": licenseString
->>>>>>> ac3163ec
         }
 
     return payload