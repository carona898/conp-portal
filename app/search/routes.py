# -*- coding: utf-8 -*-
""" Routes Module

    Currently this module contains all of the routes in search blueprint
"""
import json
import os

from flask import render_template, request, current_app, send_from_directory
from flask_login import current_user

from app.models import Dataset, DatasetAncestry
from app.search import search_bp
from app.search.models import DATSDataset, DatasetCache
from app.services import github
from config import Config


@search_bp.route('/search')
def search():
    """ Dataset Search Route

        This route executes a dataset search

        Args:
            search is the search term in the GET Request

        Retuns:
            JSON containing the matching datasets
    """

    modalities = request.args.get('modalities')
    if modalities is not None:
        modalities = modalities.split(",")

    formats = request.args.get('formats')
    if formats is not None:
        formats = formats.split(",")
    search = request.args.get('search')
    sortComparitor = request.args.get('sortComparitor')
    sortKey = request.args.get('sortKey')
    max_per_page = request.args.get('max_per_page')
    page = request.args.get('page')

    filters = {
        "modalities": modalities,
        "formats": formats,
        "search": search,
        "sortComparitor": sortComparitor,
        "sortKey": sortKey,
        "max_per_page": max_per_page,
        "page": page
    }

    return render_template('search.html', title='CONP | Search', user=current_user, filters=filters)


@search_bp.route('/dataset_logo')
def get_dataset_logo():
    """
        Gets data set logos that are statically stored in the portal
        TODO: This should not be static, should be a fucntion the dataset in the database

        Args:
            dataset_id: the unique identifier of the dataset

        Returns:
            path to the png file for the logo
    """
    logopath = "app/static/img/default_dataset.jpeg"

    dataset_id = request.args.get('id', '')
    dataset = Dataset.query.filter_by(dataset_id=dataset_id).first()
    if dataset is None:
        # This shoud return a 404 not found
        return 'Not Found', 400

    datasetrootdir = os.path.join(
        current_app.config['DATA_PATH'],
        'conp-dataset',
        dataset.fspath
    )

    logopath = DATSDataset(datasetrootdir).LogoFilepath

    with open(logopath, 'rb') as logofile:
        return logofile.read()


@search_bp.route('/dataset-search', methods=['GET'])
def dataset_search():
    """ Dataset Search Route

        This route executes a dataset search

        Args:
            search is the search term in the GET Request

        Retuns:
            JSON containing the matching datasets
    """
    datasets = []

    if current_user.is_authenticated:
        authorized = True
    else:
        authorized = False

    if request.args.get('id'):
        # Query datasets
        datasets = Dataset.query.filter_by(
            dataset_id=request.args.get('id')).all()

    else:
        # Query datasets
        datasets = Dataset.query.order_by(Dataset.id).all()

    # Element input for payload
    elements = []

    # Build dataset response
    for d in datasets:
        try:
            datsdataset = DATSDataset(d.fspath)
        except Exception:
            # If the DATS file can't be laoded, skip this dataset.
            # There should be an error message in the logs/update_datsets.log
            continue

        # If search term exists filter results here
        if request.args.get('search'):
            search_term = request.args.get('search')
            with open(datsdataset.DatsFilepath, 'r') as dats:
                match = False
                for line in dats.readlines():
                    if search_term.lower() in line.lower():
                        match = True
                        break
                if not match:
                    continue

        dataset = {
            "authorized": authorized,
            "id": d.dataset_id,
            "title": d.name.replace("'", ""),
            "remoteUrl": d.remoteUrl,
            "isPrivate": d.is_private,
            "thumbnailURL": "/dataset_logo?id={}".format(d.dataset_id),
            "downloadPath": d.dataset_id,
            "URL": '?',
            "dateAdded": str(d.date_created.date()),
            "dateUpdated": str(d.date_updated.date()),
            "creators": datsdataset.creators,
            "origin": datsdataset.origin,
            "size": datsdataset.size,
            "files": datsdataset.fileCount,
            "subjects": datsdataset.subjectCount,
            "formats": datsdataset.formats,
            "modalities": datsdataset.modalities,
            "licenses": datsdataset.licenses,
            "version": datsdataset.version,
            "sources": datsdataset.sources,
            "conpStatus": datsdataset.conpStatus,
            "authorizations": datsdataset.authorizations,
            "principalInvestigators": datsdataset.principalInvestigators,
            "primaryPublications": datsdataset.primaryPublications,
            "logoFilepath": datsdataset.LogoFilepath,
            "status": datsdataset.status,
        }

        elements.append(dataset)

    modalities = []
    for e in elements:
        if e['modalities'] is None or e['modalities'] == '':
            continue
        for m in e['modalities']:
            modalities.append(m.lower())
    modalities = sorted(list(set(modalities)))

    formats = []
    # by default, formats should be represented in upper case
    # except for NIfTI, bigWig and RNA-Seq
    for e in elements:
        if e['formats'] is None or e['formats'] == []:
            continue
        for m in e['formats']:
            if m.lower() in ['nifti', 'nii', 'niigz']:
                formats.append('NIfTI')
            elif m.lower() in ['gifti', 'gii']:
                formats.append('GIfTI')
            elif m.lower() == 'bigwig':
                formats.append('bigWig')
            elif m.lower() == 'rna-seq':
                formats.append('RNA-Seq')
            else:
                formats.append(m.upper())

    formats = sorted(list(set(formats)), key=str.casefold)

    query_all = bool(request.args.get('elements') == 'all')
    if not query_all:

        if request.args.get('modalities'):
            filter_modalities = request.args.get('modalities').split(",")
            elements = list(
                filter(lambda e: e['modalities'] is not None, elements))
            elements = list(filter(lambda e: all(item in (m.lower(
            ) for m in e['modalities']) for item in filter_modalities), elements))
        if request.args.get('formats'):
            filter_formats = request.args.get('formats').split(",")
            elements = list(
                filter(lambda e: e['formats'] is not None, elements)
            )
            elements = list(filter(lambda e: all(item.lower() in (
                f.lower() for f in e['formats']) for item in filter_formats), elements)
            )

        cursor = None
        limit = None
        if request.args.get('max_per_page') != 'All':
            delta = int(request.args.get('max_per_page', 10)) * \
                (int(request.args.get('page', 1)) - 1)
            cursor = max(
                min(int(request.args.get('cursor') or 0), 0), 0) + delta
            limit = int(request.args.get('limit') or 10)

        sort_key = request.args.get('sortKey') or "conpStatus"
        paginated = elements

        if sort_key == "conpStatus":
            order = {'conp': 0, 'canadian': 1, 'external': 2}
            paginated.sort(key=lambda o: (
                o[sort_key].lower() not in order, order.get(o[sort_key].lower(), None)))

        elif sort_key == "title":
            paginated.sort(key=lambda o: o[sort_key].lower())

        elif sort_key == "sizeDes" or sort_key == "sizeAsc":

            def get_absolute_size(o):
                if not o["size"]:
                    return 0.0

                units = ["KB", "MB", "GB", "TB"]
                unit_scales = [1000, 1000**2, 1000**3, 1000**4]
                size = o["size"].split(" ")
                absolute_size = size[0]
                if size[1] in units:
                    absolute_size = float(size[0]) * \
                        unit_scales[units.index(size[1])]
                return absolute_size

            reverse = (sort_key == 'sizeDes')
            paginated.sort(key=lambda o: get_absolute_size(o), reverse=reverse)

        elif sort_key == "filesDes" or sort_key == "filesAsc":

            def get_number_of_files(o):
                if not o["files"]:
                    return 0

                return int(o["files"])

            reverse = (sort_key == 'filesDes')
            paginated.sort(key=lambda o: get_number_of_files(o),
                           reverse=reverse)

        elif sort_key == "subjectsDes" or sort_key == "subjectsAsc":

            def get_number_of_subjects(o):
                if not o["subjects"]:
                    return 0

                return int(o["subjects"])

            reverse = (sort_key == 'subjectsDes')
            paginated.sort(key=lambda o: get_number_of_subjects(o),
                           reverse=reverse)

        elif sort_key == "dateAddedDesc" or sort_key == "dateAddedAsc":

            reverse = (sort_key == 'dateAddedAsc')
            paginated.sort(key=lambda o: (
                o["dateAdded"] is None, o["dateAdded"]), reverse=reverse)

        elif sort_key == "dateUpdatedDesc" or sort_key == "dateUpdatedAsc":

            reverse = (sort_key == 'dateUpdatedAsc')
            paginated.sort(key=lambda o: (
                o["dateUpdated"] is None, o["dateUpdated"]), reverse=reverse)

        else:
            paginated.sort(key=lambda o: (o[sort_key] is None, o[sort_key]))

        if cursor is not None and limit is not None:
            paginated = paginated[cursor:(cursor + limit)]
    else:
        paginated = elements

    # Construct payload
    payload = {
        "authorized": authorized,
        "total": len(elements),
        "sortKeys": [
            {
                "key": "conpStatus",
                "label": "Origin"
            },
            {
                "key": "title",
                "label": "Dataset Name"
            },
            {
                "key": "dateAddedAsc",
                "label": "Date Added (Newest FIrst)"
            },
            {
                "key": "dateAddedDesc",
                "label": "Date Added (Oldest First)"
            },
            {
                "key": "dateUpdatedAsc",
                "label": "Date Updated (Newest First)"
            },
            {
                "key": "dateUpdatedDesc",
                "label": "Date Updated (Oldest First)"
            },
            {
                "key": "sizeDes",
                "label": "Disk Space Usage (Largest First)"
            },
            {
                "key": "sizeAsc",
                "label": "Disk Space Usage (Smallest First)"
            },
            {
                "key": "filesDes",
                "label": "Number of Files (Largest First)"
            },
            {
                "key": "filesAsc",
                "label": "Number of Files (Smallest First)"
            },
            {
                "key": "subjectsDes",
                "label": "Number of Subjects (Largest First)"
            },
            {
                "key": "subjectsAsc",
                "label": "Number of Subjects (Smallest First)"
            }
        ],
        "filterKeys": [
            {
                "key": "modalities",
                "values": modalities
            },
            {
                "key": "formats",
                "values": formats
            }
        ],
        "elements": paginated
    }

    return json.dumps(payload)


@search_bp.route('/dataset', methods=['GET'])
def dataset_info():
    """ Dataset Route

        Route to get the page for one dataset

        Args:
            id (REQ ARG): the id of the dataset to display

        Returns:
            rendered dataset.html for the dataset

    """

    dataset_id = request.args.get('id')

    # Query dataset
    d = Dataset.query.filter_by(dataset_id=dataset_id).first()
    datsdataset = DATSDataset(d.fspath)

    if current_user.is_authenticated:
        authorized = True
    else:
        authorized = False

    dataset = {
        "authorized": authorized,
        "name": datsdataset.name,
        "id": d.dataset_id,
        "title": d.name.replace("'", ""),
        "remoteUrl": d.remoteUrl,
        "isPrivate": d.is_private,
        "thumbnailURL": "/dataset_logo?id={}".format(d.dataset_id),
        "imagePath": "static/img/",
        "downloadPath": d.dataset_id,
        "URL": 'raw_data_url',
        "downloads": "0",
        "views": "0",
        "likes": "0",
        "dateAdded": str(d.date_created.date()),
        "dateUpdated": str(d.date_updated.date()),
        "creators": datsdataset.creators,
        "origin": datsdataset.origin,
        "size": datsdataset.size,
        "files": datsdataset.fileCount,
        "subjects": datsdataset.subjectCount,
        "formats": datsdataset.formats,
        "modalities": datsdataset.modalities,
        "licenses": datsdataset.licenses,
        "version": datsdataset.version,
        "sources": datsdataset.sources,
        "conpStatus": datsdataset.conpStatus,
        "authorizations": datsdataset.authorizations,
        "principalInvestigators": datsdataset.principalInvestigators,
        "primaryPublications": datsdataset.primaryPublications,
        "logoFilepath": datsdataset.LogoFilepath,
        "status": datsdataset.status,
    }

    metadata = get_dataset_metadata_information(d)

    readme = get_dataset_readme(d.dataset_id)

    if dataset["status"] == "Working":
        color = "success"
    elif dataset["status"] == "Unknown":
        color = "lightgrey"
    else:
        color = "critical"

    ci_badge_url = "https://img.shields.io/badge/circleci-" + \
        dataset["status"] + "-" + color + "?style=flat-square&logo=circleci"

    try:
        zipped = DatasetCache(current_app).getZipLocation(d)
    except IOError as err:
        zipped = None

    showDownloadButton = zipped is not None
    zipLocation = '/data/{0}'.format(os.path.basename(zipped or ''))

    return render_template(
        'dataset.html',
        title='CONP | Dataset',
        data=dataset,
        metadata=metadata,
        readme=readme,
<<<<<<< HEAD
        ciBadgeUrl=ciBadgeUrl,
        showDownloadButton=showDownloadButton,
        zipLocation=zipLocation,
=======
        ciBadgeUrl=ci_badge_url,
>>>>>>> cda6322a
        user=current_user
    )


@search_bp.route('/download_metadata', methods=['GET'])
def download_metadata():
    """ Download Metadata Route

        route to allow downloading the metadata for a dataset

        Args:
            dataset (REQ ARG): the dataset

        Returns:
            Response to the zipped metadata for the browser to download

        Raises:
            HTML error if this fails
    """
    dataset_id = request.args.get('dataset', '')
    dataset = Dataset.query.filter_by(dataset_id=dataset_id).first()
    if dataset is None:
        # This shoud return a 404 not found
        return 'Not Found', 400

    datasetrootdir = os.path.join(
        current_app.config['DATA_PATH'],
        'conp-dataset',
        dataset.fspath
    )

    datspath = DATSDataset(datasetrootdir).DatsFilepath
    return send_from_directory(
        os.path.dirname(datspath),
        os.path.basename(datspath),
        as_attachment=True,
        attachment_filename=os.path.join(
            dataset.name.replace(' ', '_'), '.dats.json'),
        mimetype='application/json'
    )


@search_bp.route('/sparql')
def sparql():
    """
        Route for the SPARQL interface provided by YASGUI
    """

    sparql_endpoint = Config.NEXUS_SPARQL_ENDPOINT

    return render_template('sparql.html', title='CONP | SPARQL', user=current_user, sparql_endpoint=sparql_endpoint)


def get_dataset_metadata_information(dataset):
    """
        returns the datasets metadata

        Args:
            dataset: dictionary for the dataset

        Returns
            payload containing the datasets metadata

    """

    datsdataset = DATSDataset(dataset.fspath)

    # check for child datasets
    child_datasets = []
    dataset_ancestries = DatasetAncestry.query.all()
    for da in dataset_ancestries:
        if da.parent_dataset_id == dataset.dataset_id:
            name = da.child_dataset_id[9:]
            child_dataset = {
                "child_dataset_id": da.child_dataset_id,
                "name": name
            }
            child_datasets.append(child_dataset)

    return {
        "schema_org_metadata": datsdataset.schema_org_metadata,
        "creators": datsdataset.creators,
        "description": datsdataset.description,
        "contact": datsdataset.contacts,
        "version": datsdataset.version,
        "licenses": datsdataset.licenses,
        "sources": datsdataset.sources,
        "keywords": datsdataset.keywords,
        "parentDatasets": datsdataset.parentDatasetId,
        "primaryPublications": datsdataset.primaryPublications,
        "childDatasets": child_datasets,
        "dimensions": datsdataset.dimensions,
        "producedBy": datsdataset.producedBy,
        "isAbout": datsdataset.isAbout,
        "acknowledges": datsdataset.acknowledges,
        "spatialCoverage": datsdataset.spatialCoverage,
    }


def get_dataset_readme(dataset_id):

    dataset = Dataset.query.filter_by(dataset_id=dataset_id).first()
    if dataset is None:
        return 'Dataset Not Found', 404

    datsdataset = DATSDataset(dataset.fspath)

    readme_filepath = datsdataset.ReadmeFilepath

    f = open(readme_filepath, 'r')
    if f.mode != 'r':
        return 'Readme Not Found', 404

    readme = f.read()

    content = github.render_content(readme)

    return content<|MERGE_RESOLUTION|>--- conflicted
+++ resolved
@@ -455,13 +455,9 @@
         data=dataset,
         metadata=metadata,
         readme=readme,
-<<<<<<< HEAD
-        ciBadgeUrl=ciBadgeUrl,
         showDownloadButton=showDownloadButton,
         zipLocation=zipLocation,
-=======
         ciBadgeUrl=ci_badge_url,
->>>>>>> cda6322a
         user=current_user
     )
 
