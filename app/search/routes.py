--- conflicted
+++ resolved
@@ -376,7 +376,6 @@
     }
 
     metadata = get_dataset_metadata_information(d)
-<<<<<<< HEAD
 
     readme = get_dataset_readme(d.dataset_id)
 
@@ -389,19 +388,6 @@
 
     ciBadgeUrl = "https://img.shields.io/badge/circleci-" + \
         dataset["status"] + "-" + color + "?style=flat-square&logo=circleci"
-=======
-
-    readme = get_dataset_readme(d.dataset_id)
-
-    if dataset["status"] == "Working":
-        color = "success"
-    elif dataset["status"] == "Unknown":
-        color = "lightgrey"
-    else:
-        color = "critical"
-
-    ciBadgeUrl = "https://img.shields.io/badge/circleci-" + \
-        dataset["status"] + "-" + color + "?style=flat-square&logo=circleci"
 
     units = {"B": 1, "KB": 10**3, "MB": 10**6, "GB": 10**9, "TB": 10**12}
 
@@ -410,7 +396,6 @@
     datasetSizeBytes = float(dataset.get("size").split()[0]) * float(units.get(dataset.get("size").split()[1], 0))
 
     showDownloadButton = dataset.get("authorizations") != "private" and cacheSize != None and cacheSizeBytes > datasetSizeBytes
->>>>>>> 5491710f
 
     return render_template(
         'dataset.html',
@@ -419,10 +404,7 @@
         metadata=metadata,
         readme=readme,
         ciBadgeUrl=ciBadgeUrl,
-<<<<<<< HEAD
-=======
         showDownloadButton=showDownloadButton,
->>>>>>> 5491710f
         user=current_user
     )
 
