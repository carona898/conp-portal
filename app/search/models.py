import datetime as dt
from functools import lru_cache
import os
import json
import re

import fnmatch
from typing import Optional

import dateutil
import requests

from app.dats import DATSObject

@lru_cache(maxsize=1)
def _get_latest_test_results(date):
    url = "https://circleci.com/api/v1.1/" \
        + "project/github/CONP-PCNO/conp-dataset/" \
        + "latest/artifacts" \
        + "?branch=master&filter=completed"

    artifacts = requests.get(url).json()

    previous_test_results = {}
    for artifact in artifacts:
        # Merge dictionnaries together.
        previous_test_results = {
            **previous_test_results,
            **requests.get(artifact["url"]).json(),
        }

    return previous_test_results


def get_latest_test_results():
    current_date = dt.datetime.now().astimezone(tz=dateutil.tz.UTC)
    normalized_date = current_date.replace(
        # Round the date to the lowest 4hour
        hour=(current_date.hour // 4 * 4 + 1),
        minute=0,                               # range and give an extra hour gap
        second=0,                               # for tests execution.
        microsecond=0
    )

    return _get_latest_test_results(normalized_date)


class DatasetCache(object):
    def __init__(self, current_app):
        self.current_app = current_app
        dataset_cache_dir = current_app.config['DATASET_CACHE_PATH']
        if not os.path.exists(dataset_cache_dir):
            os.makedirs(dataset_cache_dir)

    @property
    def cachedDatasets(self):
        """
          Return a dict of available cached datasets
        """
        return dict(
            (f.name, f)
            for f in os.scandir(self.current_app.config['DATASET_CACHE_PATH'])
        )

    def getZipLocation(self, dataset):
        """
          1. Server checks if a zip file already exists for this version.
          2. Return zip filepath or None
        """

        datasetmeta = DATSDataset(dataset.fspath)
        zipFilename = datasetmeta.name.replace('/', '__') + '_version-' + \
            datasetmeta.version + '.tar.gz'

        # Look for the filename in the cached datasets
        cached = self.cachedDatasets.get(zipFilename)
        return cached.path if cached is not None else None


class DATSDataset(DATSObject):
    @property
<<<<<<< HEAD
    def DatsFilepath(self):
        dirs = os.listdir(self.datasetpath)
        descriptor: Optional[str] = None
        for file in dirs:
            if fnmatch.fnmatch(file.lower(), 'dats.json'):
                descriptor = os.path.join(self.datasetpath, file)
                break

        if not descriptor:
            raise RuntimeError('No DATS descriptor found')

        return descriptor

    @property
    def LogoFilepath(self):
        logopath = "app/static/img/default_dataset.jpeg"
        extraprops = self.descriptor.get('extraProperties', {})
        for prop in extraprops:
            if prop.get('category') == 'logo':
                logofilename = prop.get('values').pop().get('value', '')
                if not logofilename.lower().startswith("http"):
                    logofilepath = os.path.join(
                        self.datasetpath,
                        logofilename
                    )
                    logopath = logofilepath
                else:
                    logopath = logofilename

        return logopath

    @property
    def ReadmeFilepath(self):
        dirs = os.listdir(self.datasetpath)
        readme: Optional[str] = None
        for file in dirs:
            if fnmatch.fnmatch(file.lower(), 'readme.md'):
                readme = os.path.join(self.datasetpath, file)
                break

        if not readme:
            raise RuntimeError('No Readme found')

        return readme

    @property
    def creators(self):
        creators = []
        c = self.descriptor.get('creators', '')
        if type(c) == list:
            for x in c:
                if 'name' in x:
                    creators.append(x['name'])
                if 'fullName' in x:
                    creators.append(x['fullName'])
        elif 'name' in c:
            creators.append(c['name'])
        else:
            creators.append(c)

        if len(creators) > 0:
            return creators

        return None

    @property
    def principalInvestigators(self):
        principalInvestigators = []
        creators = self.descriptor.get('creators', '')
        if type(creators) == list:
            for x in creators:
                if 'roles' in x:
                    for role in x['roles']:
                        if role['value'] == 'Principal Investigator':
                            if 'name' in x:
                                principalInvestigators.append(x['name'])
                            elif 'fullName' in x:
                                principalInvestigators.append(x['fullName'])
        elif 'roles' in creators:
            for role in creators['roles']:
                if role['value'] == 'Principal Investigator':
                    if 'name' in x:
                        principalInvestigators.append(x['name'])
                    elif 'fullName' in x:
                        principalInvestigators.append(x['fullName'])

        return principalInvestigators if len(principalInvestigators) > 0 else None

    @property
    def primaryPublications(self):
        primaryPublications = []
        publications = self.descriptor.get('primaryPublications', {})
        if type(publications) == list:
            for publi in publications:
                title = publi.get('title', '')
                if not title.endswith('.'):
                    title += '.'
                journal = publi.get('publicationVenue', '')
                if not journal.endswith('.'):
                    journal += '.'
                author = publi.get('authors', [])[0].get(
                    'fullName', '') if 'authors' in publi else ''
                if len(publi.get('authors', [])) > 1:
                    author += ' et al.'
                doi = publi.get('identifier', {}).get('identifier', '')
                primaryPublications.append(
                    {
                        'title': title,
                        'author': author,
                        'journal': journal,
                        'doi': doi
                    }
                )
        elif 'title' in publications:
            title = publications.get('title', '')
            journal = publications.get('publicationVenue', '')
            doi = publications.get('identifier', {}).get('identifier', '')
            author = publications.get('authors', [])[0].get(
                'fullName', '') if 'authors' in publications else ''
            if len(publications.get('authors', [])) > 1:
                author += ' et al.'
            primaryPublications.append(
                {
                    'title': title,
                    'author': author,
                    'journal': journal,
                    'doi': doi
                }
            )

        return primaryPublications if len(primaryPublications) > 0 else None

    @property
    def authorizations(self):
        dists = self.descriptor.get('distributions', None)
        if dists is None:
            return None

        if not type(dists) == list:
            if dists.get('@type', '') == 'DatasetDistribution':
                dist = dists
            else:
                dist = {}
        else:
            dist = dists[0]

        authorizations = dist.get('access', {}).get('authorizations', '')

        if type(authorizations) == list:
            auth = authorizations.pop().get('value', None)
        else:
            auth = None

        return "{}".format(auth)

    @property
    def origin(self):
        origin = None
        extraprops = self.descriptor.get('extraProperties', {})
        for prop in extraprops:
            if prop.get('category') == 'origin':
                origin = ", ".join([x['value']
                                    for x in prop.get('values')])

        return origin

    @property
    def contacts(self):
        contacts = None
        extraprops = self.descriptor.get('extraProperties', {})
        for prop in extraprops:
            if prop.get('category') == 'contact':
                contacts = ", ".join([x['value'] for x in prop.get('values')])

        return contacts

    @property
    def registrationPage(self):
        registrationPage = None
        extraprops = self.descriptor.get('extraProperties', {})
        for prop in extraprops:
            if prop.get('category') == 'registrationPage':
                registrationPage = ", ".join([x['value'] for x in prop.get('values')])

        return registrationPage

    @property
    def conpStatus(self):
        conpStatus = 'external'
        extraprops = self.descriptor.get('extraProperties', {})
        for prop in extraprops:
            if prop.get('category') == 'CONP_status':
                conpStatus = prop.get('values')[0].get('value')

        return conpStatus

    @property
    def description(self):
        return self.descriptor.get('description', None)

    @property
    def fileCount(self):
        count = 0
        extraprops = self.descriptor.get('extraProperties', {})
        for prop in extraprops:
            if prop.get('category') == 'files':
                for x in prop.get('values', []):
                    if isinstance(x['value'], str):
                        count += int(x['value'].replace(",", ""))
                    else:
                        count += x['value']

        return count if count > 0 else None

    @property
    def formats(self):
        formats = []
        dists = self.descriptor.get('distributions', None)
        if dists is None:
            return None

        for x in dists:
            formats += x.get('formats', [])

        return formats

    @ property
    def licenses(self):
        licenses = []
        lics = self.descriptor.get('licenses', None)
        if type(lics) == list:
            for x in lics:
                licenses.append(x.get('name'))
        else:
            if 'name' in lics:
                licenses = lics['name']
            elif '$schema' in lics:
                licenses = lics['$schema']
            elif 'dataUsesConditions' in lics:
                licenses = lics['dataUsesConditions']
            else:
                licenses = lics

        return licenses

    @ property
    def modalities(self):
        modalities = []
        for t in self.descriptor.get('types', []):
            info = t.get('information', {})
            modality = info.get('value', None)
            if modality is not None:
                modalities.append(modality)

        return modalities if len(modalities) > 0 else None

    @ property
    def keywords(self):
        keywords = []
        for t in self.descriptor.get('keywords', []):
            keyword = t.get('value', None)
            if keyword is not None:
                keywords.append(keyword)

        return keywords if len(keywords) > 0 else None

    @ property
    def size(self):
        dists = self.descriptor.get('distributions', None)
        if dists is None:
            return None

        if not type(dists) == list:
            if dists.get('@type', '') == 'DatasetDistribution':
                dist = dists
            else:
                dist = {}
        else:
            # Taking the first distribution size. (arbitrary choice)
            dist = dists[0]

        size = float(dist.get('size', 0))
        unit = dist.get('unit', {}).get('value', '')

        # Some data values from the DATS are not user friendly so
        # If size > 1000, divide n times until it is < 1000 and increment the units from the array
        units = ['B', 'KB', 'MB', 'GB', 'TB', 'PB', 'EB']
        count = 0

        while size > 1000:
            size /= 1000
            count += 1

        size = round(size, 1)
        unit = units[units.index(unit) + count]

        return "{} {}".format(size, unit)

    @ property
    def sources(self):
        dists = self.descriptor.get('distributions', None)
        if dists is None:
            return None

        if not type(dists) == list:
            if dists.get('@type', '') == 'DatasetDistribution':
                dist = dists
            else:
                dist = {}
        else:
            dist = dists[0]

        sources = dist.get('access', {}).get('landingPage', '')

        return "{}".format(sources)

    @ property
    def dimensions(self):
        dimensions = []
        for t in self.descriptor.get('dimensions', []):
            dim = t.get('name', None)
            if dim is not None:
                if dim.get('value', None) is not None:
                    dimensions.append(dim.get('value'))

        return dimensions if len(dimensions) > 0 else None

    @ property
    def isAbout(self):
        isAbout = []
        for t in self.descriptor.get('isAbout', []):
            isAb = t.get('name', None)
            if isAb is not None:
                isAbout.append(isAb)

        return isAbout if len(isAbout) > 0 else None

    @ property
    def spatialCoverage(self):
        spatialCoverage = []
        for t in self.descriptor.get('spatialCoverage', []):
            spatC = t.get('name', None)
            if spatC is not None:
                spatialCoverage.append(spatC)

        return spatialCoverage if len(spatialCoverage) > 0 else None

    @ property
    def acknowledges(self):
        acknowledges = []
        for t in self.descriptor.get('acknowledges', []):
            funders = t.get('funders', None)
            if funders is not None and type(funders) == list:
                for f in funders:
                    if f.get('name', None) is not None:
                        acknowledges.append(f.get('name', None))

        return acknowledges if len(acknowledges) > 0 else None

    @ property
    def producedBy(self):
        producedBy = []
        field_data = self.descriptor.get('producedBy', None)
        if not field_data:
            return None
        elif isinstance(field_data, str):
            producedBy.append(field_data)
        elif isinstance(field_data, dict):
            prod = field_data.get('name', None)
            if prod is not None:
                producedBy.append(prod)

        return producedBy if len(producedBy) > 0 else None

    @ property
    def subjectCount(self):
        count = 0
        extraprops = self.descriptor.get('extraProperties', {})
        for prop in extraprops:
            if prop.get('category') == 'subjects':
                for x in prop.get('values', []):
                    if isinstance(x['value'], str):
                        count += int(x['value'].replace(",", ""))
                    else:
                        count += x['value']

        return count if count > 0 else None

    @ property
    def derivedFrom(self):
        derivedFrom = []
        extraprops = self.descriptor.get('extraProperties', {})
        for prop in extraprops:
            if prop.get('category') == 'derivedFrom':
                for x in prop.get('values', []):
                    derivedFrom.append(x)

        return derivedFrom if len(derivedFrom) > 0 else None

    @ property
    def parentDatasetId(self):
        parentDatasetId = []
        extraprops = self.descriptor.get('extraProperties', {})
        for prop in extraprops:
            if prop.get('category') == 'parent_dataset_id':
                for x in prop.get('values', []):
                    if x.get('value', None) is not None:
                        parentDatasetId.append(x.get('value'))

        return parentDatasetId if len(parentDatasetId) > 0 else None

    @ property
    def version(self):
        return self.descriptor.get('version', None)

    @property
    def dates(self):
        dates = {}
        for prop in self.descriptor.get('dates', {}):
            date = prop.get('date', '')
            date_type = prop.get('type', {}).get('value', '').title()
            dates[date_type] = date

        return dates if len(dates) > 0 else None

    @ property
=======
>>>>>>> cd458047
    def schema_org_metadata(self):
        """ Returns json-ld metadata snippet for Google dataset search. """
        try:
            jsonld_obj = {}
            jsonld_obj["@context"] = "https://schema.org/"
            jsonld_obj["@type"] = "Dataset"
            # required fields
            jsonld_obj["name"] = self.descriptor["title"]
            jsonld_obj["description"] = self.descriptor["description"]
            jsonld_obj["version"] = self.descriptor["version"]
            licenses = []
            for license in self.descriptor["licenses"]:
                # license can be of type URL or CreativeWork
                if license["name"].startswith("http"):
                    licenses.append(license["name"])
                else:
                    license_creative_work = {}
                    license_creative_work["@type"] = "CreativeWork"
                    license_creative_work["name"] = license["name"]
                    licenses.append(license_creative_work)
            jsonld_obj["license"] = licenses
            jsonld_obj["keywords"] = [keyword["value"]
                                      for keyword in self.descriptor["keywords"]]
            creators = []
            for creator in self.descriptor["creators"]:
                if "name" in creator:
                    organization = {}
                    organization["@type"] = "Organization"
                    organization["name"] = creator["name"]
                    creators.append(organization)
                else:
                    person = {}
                    person["@type"] = "Person"
                    # all fields below are not required so we have to check if they are present
                    if "firstName" in creator:
                        person["givenName"] = creator["firstName"]
                    if "lastName" in creator:
                        person["familyName"] = creator["lastName"]
                    if "email" in creator:
                        person["email"] = creator["email"]
                    # schema.org requires 'name' or 'url' to be present for Person
                    # dats doesn't have required fields for Person,
                    # therefore in case when no 'fullName' provided or one of 'firstName' or 'lastName' is not provided
                    # we set a placeholder for 'name'
                    if "fullName" in creator:
                        person["name"] = creator["fullName"]
                    elif all(k in creator for k in ("firstName", "lastName")):
                        person["name"] = creator["firstName"] + \
                            " " + creator["lastName"]
                    else:
                        person["name"] = "Name is not provided"
                    # check for person affiliations
                    if "affiliations" in creator:
                        affiliation = []
                        for affiliated_org in creator["affiliations"]:
                            organization = {}
                            organization["@type"] = "Organization"
                            organization["name"] = affiliated_org["name"]
                            affiliation.append(organization)
                        person["affiliation"] = affiliation
                    creators.append(person)
            jsonld_obj["creator"] = creators
            return jsonld_obj

        except Exception:
            return None

    @property
    def status(self):

        test_results = get_latest_test_results()
        tests_status = [
            results["status"]
            for test, results in test_results.items()
            if test.startswith(re.sub("/", "_", self.name) + ":")
        ]

        if tests_status == []:
            # Problem occured during the test suite.
            return "Unknown"
        if any(map(lambda x: x == "Failure", tests_status)):
            return "Broken"
        if all(map(lambda x: x == "Success", tests_status)):
            return "Working"

        return "Unknown"<|MERGE_RESOLUTION|>--- conflicted
+++ resolved
@@ -77,9 +77,27 @@
         return cached.path if cached is not None else None
 
 
-class DATSDataset(DATSObject):
-    @property
-<<<<<<< HEAD
+class DATSDataset(object):
+    def __init__(self, datasetpath):
+        """
+          store the datsetopath and tries to find a DATS.json file
+        """
+        if not os.path.isdir(datasetpath):
+            raise RuntimeError('No dataset found at {}'.format(datasetpath))
+
+        self.datasetpath = datasetpath
+
+        with open(self.DatsFilepath, 'r') as f:
+            try:
+                self.descriptor = json.load(f)
+            except Exception:
+                raise RuntimeError('Can`t parse {}'.format(self.DatsFilepath))
+
+    @property
+    def name(self):
+        return self.datasetpath.split('conp-dataset/projects/')[-1]
+
+    @property
     def DatsFilepath(self):
         dirs = os.listdir(self.datasetpath)
         descriptor: Optional[str] = None
@@ -506,8 +524,6 @@
         return dates if len(dates) > 0 else None
 
     @ property
-=======
->>>>>>> cd458047
     def schema_org_metadata(self):
         """ Returns json-ld metadata snippet for Google dataset search. """
         try:
