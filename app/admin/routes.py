--- conflicted
+++ resolved
@@ -4,89 +4,24 @@
     Currently this module contains all of the routes for the admin console
     NOTE CURRENTLY WORKING
 """
-# from app import db
-# from datetime import datetime, timedelta
-# from app.models import User
-# from app.oauth import OAuthSignIn
-# from app.forms import SignUpForm
-# from flask import render_template, request, flash, session, redirect, url_for,\
-#                   send_file, Response, abort
-# from flask_login import current_user, login_user, logout_user, login_required
-# from app.admin import admin_bp
+from app import db
+from datetime import datetime, timedelta
+from app.models import User
+from flask import render_template, request, flash, session, redirect, url_for,\
+                  send_file, Response, abort
+from flask_login import current_user, login_user, logout_user, login_required
+from app.admin import admin_bp
 
-<<<<<<< HEAD
-
-# @admin_bp.route('/register_new_user', methods=['GET', 'POST'])
-# def register_new_user():
-#     """ Register New User Route
-
-#         This currently registers a new user.
-#         TO DO: Not entirely sure this is ever called and or works
-#                Should redo with Flask-User
-
-#         Args:
-#             None
-
-#         Returns:
-#             if GET: the rendered register.html page
-#             if POST: Creates new user and returns the rendered template
-#     """
-#     error = None
-#     form = SignUpForm()
-
-#     # Handle the BooleanField to check if is_pi or not
-#     is_pi = False
-#     if 'pi' in request.form:
-#         is_pi = True
-
-#     if request.method == 'POST':
-#         # Check if passwords match
-#         if request.form['password1'] == request.form['password2']:
-#             if form.validate_on_submit():
-#                 # Check if email already exists
-#                 user = User.query.filter_by(email=request.form['email']).first()
-#                 # Create new user
-#                 if not user:
-#                     user = User(
-#                         oauth_id=request.form['orcid'],
-#                         username=request.form['username'],
-#                         email=request.form['email'],
-#                         is_whitelisted=False,
-#                         is_pi=is_pi,
-#                         affiliation=request.form['affiliation'],
-#                         expiration=datetime.now() + timedelta(6 * 365 / 12),  # 6 months
-#                         date_created=datetime.now(),
-#                         date_updated=datetime.now()
-#                     )
-#                     user.set_password(request.form['password1'])
-#                     db.session.add(user)
-#                     db.session.commit()
-#                     login_user(user)
-#                     return redirect(url_for('main.index'))
-#             error = form.errors
-#         error = {'Passwords do not match'}
-#     return render_template('register.html', title='CONP | Register', form=form, error=error)
-
-
-# @admin_bp.route('/admin')
-# def admin():
-#     """ Admin Route
-
-#         Route that leads to the admin page
-#         CURRENTLY NOT WORKING
-#         TO DO: This needs to be checked against an admin role
-=======
 @admin_bp.route('/admin')
 def admin():
-    """ Admin Route
+   """ Admin Route
 
-        Route that leads to the admin page
->>>>>>> 0b3b518a
+       Route that leads to the admin page#
 
-#         Args:
-#             None
+        Args:
+            None
 
-#         Returns:
-#             rendered admin.html page
-#     """
-#     return render_template('admin.html', title='Admin')+        Returns:
+            rendered admin.html page
+    """
+   return render_template('admin.html', title='Admin')